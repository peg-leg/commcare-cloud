--- conflicted
+++ resolved
@@ -1,10 +1,7 @@
 postgresql_dbs:
   all:
-<<<<<<< HEAD
   - &id001
-=======
-  - conn_max_age: null
->>>>>>> e22467ea
+    conn_max_age: null
     create: true
     django_alias: default
     django_migrate: true
@@ -17,11 +14,8 @@
     port: 6432
     query_stats: true
     user: '{{ secrets.POSTGRES_USERS.commcare.username }}'
-<<<<<<< HEAD
   - &id002
-=======
-  - conn_max_age: null
->>>>>>> e22467ea
+    conn_max_age: null
     create: true
     django_alias: p1
     django_migrate: true
@@ -33,13 +27,12 @@
     pgbouncer_host: hqdb1-staging.internal-va.commcarehq.org
     port: 6432
     query_stats: true
-    shards: [0, 99]
-    user: '{{ secrets.POSTGRES_USERS.commcare.username }}'
-<<<<<<< HEAD
+    shards:
+    - 0
+    - 99
+    user: '{{ secrets.POSTGRES_USERS.commcare.username }}'
   - &id003
-=======
-  - conn_max_age: null
->>>>>>> e22467ea
+    conn_max_age: null
     create: true
     django_alias: p2
     django_migrate: true
@@ -51,13 +44,12 @@
     pgbouncer_host: hqdb1-staging.internal-va.commcarehq.org
     port: 6432
     query_stats: true
-    shards: [100, 199]
-    user: '{{ secrets.POSTGRES_USERS.commcare.username }}'
-<<<<<<< HEAD
+    shards:
+    - 100
+    - 199
+    user: '{{ secrets.POSTGRES_USERS.commcare.username }}'
   - &id004
-=======
-  - conn_max_age: null
->>>>>>> e22467ea
+    conn_max_age: null
     create: true
     django_alias: p3
     django_migrate: true
@@ -69,13 +61,12 @@
     pgbouncer_host: hqdb1-staging.internal-va.commcarehq.org
     port: 6432
     query_stats: true
-    shards: [200, 299]
-    user: '{{ secrets.POSTGRES_USERS.commcare.username }}'
-<<<<<<< HEAD
+    shards:
+    - 200
+    - 299
+    user: '{{ secrets.POSTGRES_USERS.commcare.username }}'
   - &id005
-=======
-  - conn_max_age: null
->>>>>>> e22467ea
+    conn_max_age: null
     create: true
     django_alias: p4
     django_migrate: true
@@ -87,13 +78,12 @@
     pgbouncer_host: hqdb1-staging.internal-va.commcarehq.org
     port: 6432
     query_stats: true
-    shards: [300, 399]
-    user: '{{ secrets.POSTGRES_USERS.commcare.username }}'
-<<<<<<< HEAD
+    shards:
+    - 300
+    - 399
+    user: '{{ secrets.POSTGRES_USERS.commcare.username }}'
   - &id006
-=======
-  - conn_max_age: null
->>>>>>> e22467ea
+    conn_max_age: null
     create: true
     django_alias: p5
     django_migrate: true
@@ -105,13 +95,12 @@
     pgbouncer_host: hqdb1-staging.internal-va.commcarehq.org
     port: 6432
     query_stats: true
-    shards: [400, 511]
-    user: '{{ secrets.POSTGRES_USERS.commcare.username }}'
-<<<<<<< HEAD
+    shards:
+    - 400
+    - 511
+    user: '{{ secrets.POSTGRES_USERS.commcare.username }}'
   - &id007
-=======
-  - conn_max_age: null
->>>>>>> e22467ea
+    conn_max_age: null
     create: true
     django_alias: proxy
     django_migrate: true
@@ -124,11 +113,8 @@
     port: 6432
     query_stats: false
     user: '{{ secrets.POSTGRES_USERS.commcare.username }}'
-<<<<<<< HEAD
   - &id008
-=======
-  - conn_max_age: null
->>>>>>> e22467ea
+    conn_max_age: null
     create: true
     django_alias: synclogs
     django_migrate: true
@@ -141,11 +127,8 @@
     port: 6432
     query_stats: false
     user: '{{ secrets.POSTGRES_USERS.commcare.username }}'
-<<<<<<< HEAD
   - &id009
-=======
-  - conn_max_age: null
->>>>>>> e22467ea
+    conn_max_age: null
     create: true
     django_alias: ucr
     django_migrate: false
@@ -158,11 +141,8 @@
     port: 6432
     query_stats: true
     user: '{{ secrets.POSTGRES_USERS.commcare.username }}'
-<<<<<<< HEAD
   - &id010
-=======
-  - conn_max_age: null
->>>>>>> e22467ea
+    conn_max_age: null
     create: true
     django_alias: null
     django_migrate: true
@@ -203,7 +183,9 @@
         pgbouncer_host: hqdb1-staging.internal-va.commcarehq.org
         port: 6432
         query_stats: true
-        shards: [0, 99]
+        shards:
+        - 0
+        - 99
         user: '{{ secrets.POSTGRES_USERS.commcare.username }}'
       p2:
         conn_max_age: null
@@ -218,7 +200,9 @@
         pgbouncer_host: hqdb1-staging.internal-va.commcarehq.org
         port: 6432
         query_stats: true
-        shards: [100, 199]
+        shards:
+        - 100
+        - 199
         user: '{{ secrets.POSTGRES_USERS.commcare.username }}'
       p3:
         conn_max_age: null
@@ -233,7 +217,9 @@
         pgbouncer_host: hqdb1-staging.internal-va.commcarehq.org
         port: 6432
         query_stats: true
-        shards: [200, 299]
+        shards:
+        - 200
+        - 299
         user: '{{ secrets.POSTGRES_USERS.commcare.username }}'
       p4:
         conn_max_age: null
@@ -248,7 +234,9 @@
         pgbouncer_host: hqdb1-staging.internal-va.commcarehq.org
         port: 6432
         query_stats: true
-        shards: [300, 399]
+        shards:
+        - 300
+        - 399
         user: '{{ secrets.POSTGRES_USERS.commcare.username }}'
       p5:
         conn_max_age: null
@@ -263,7 +251,9 @@
         pgbouncer_host: hqdb1-staging.internal-va.commcarehq.org
         port: 6432
         query_stats: true
-        shards: [400, 511]
+        shards:
+        - 400
+        - 511
         user: '{{ secrets.POSTGRES_USERS.commcare.username }}'
     proxy:
       conn_max_age: null
