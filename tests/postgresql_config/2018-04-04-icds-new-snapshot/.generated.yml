--- conflicted
+++ resolved
@@ -1,10 +1,7 @@
 postgresql_dbs:
   all:
-<<<<<<< HEAD
   - &id013
-=======
-  - conn_max_age: 120
->>>>>>> e22467ea
+    conn_max_age: 120
     create: true
     django_alias: default
     django_migrate: true
@@ -17,11 +14,8 @@
     port: 6432
     query_stats: false
     user: '{{ secrets.POSTGRES_USERS.commcare.username }}'
-<<<<<<< HEAD
   - &id009
-=======
-  - conn_max_age: 120
->>>>>>> e22467ea
+    conn_max_age: 120
     create: true
     django_alias: icds-ucr
     django_migrate: true
@@ -48,11 +42,8 @@
     port: 6432
     query_stats: false
     user: '{{ secrets.POSTGRES_USERS.commcare.username }}'
-<<<<<<< HEAD
   - &id018
-=======
-  - conn_max_age: 120
->>>>>>> e22467ea
+    conn_max_age: 120
     create: true
     django_alias: p1
     django_migrate: true
@@ -64,13 +55,12 @@
     pgbouncer_host: 10.247.164.66
     port: 6432
     query_stats: false
-    shards: [0, 103]
-    user: '{{ secrets.POSTGRES_USERS.commcare.username }}'
-<<<<<<< HEAD
+    shards:
+    - 0
+    - 103
+    user: '{{ secrets.POSTGRES_USERS.commcare.username }}'
   - &id016
-=======
-  - conn_max_age: 120
->>>>>>> e22467ea
+    conn_max_age: 120
     create: true
     django_alias: p10
     django_migrate: true
@@ -82,13 +72,12 @@
     pgbouncer_host: 10.247.164.64
     port: 6432
     query_stats: false
-    shards: [927, 1023]
-    user: '{{ secrets.POSTGRES_USERS.commcare.username }}'
-<<<<<<< HEAD
+    shards:
+    - 927
+    - 1023
+    user: '{{ secrets.POSTGRES_USERS.commcare.username }}'
   - &id019
-=======
-  - conn_max_age: 120
->>>>>>> e22467ea
+    conn_max_age: 120
     create: true
     django_alias: p2
     django_migrate: true
@@ -100,13 +89,12 @@
     pgbouncer_host: 10.247.164.66
     port: 6432
     query_stats: false
-    shards: [104, 205]
-    user: '{{ secrets.POSTGRES_USERS.commcare.username }}'
-<<<<<<< HEAD
+    shards:
+    - 104
+    - 205
+    user: '{{ secrets.POSTGRES_USERS.commcare.username }}'
   - &id004
-=======
-  - conn_max_age: 120
->>>>>>> e22467ea
+    conn_max_age: 120
     create: true
     django_alias: p3
     django_migrate: true
@@ -118,13 +106,12 @@
     pgbouncer_host: 10.247.164.21
     port: 6432
     query_stats: false
-    shards: [206, 308]
-    user: '{{ secrets.POSTGRES_USERS.commcare.username }}'
-<<<<<<< HEAD
+    shards:
+    - 206
+    - 308
+    user: '{{ secrets.POSTGRES_USERS.commcare.username }}'
   - &id005
-=======
-  - conn_max_age: 120
->>>>>>> e22467ea
+    conn_max_age: 120
     create: true
     django_alias: p4
     django_migrate: true
@@ -136,13 +123,12 @@
     pgbouncer_host: 10.247.164.21
     port: 6432
     query_stats: false
-    shards: [309, 411]
-    user: '{{ secrets.POSTGRES_USERS.commcare.username }}'
-<<<<<<< HEAD
+    shards:
+    - 309
+    - 411
+    user: '{{ secrets.POSTGRES_USERS.commcare.username }}'
   - &id006
-=======
-  - conn_max_age: 120
->>>>>>> e22467ea
+    conn_max_age: 120
     create: true
     django_alias: p5
     django_migrate: true
@@ -154,13 +140,12 @@
     pgbouncer_host: 10.247.164.21
     port: 6432
     query_stats: false
-    shards: [412, 514]
-    user: '{{ secrets.POSTGRES_USERS.commcare.username }}'
-<<<<<<< HEAD
+    shards:
+    - 412
+    - 514
+    user: '{{ secrets.POSTGRES_USERS.commcare.username }}'
   - &id001
-=======
-  - conn_max_age: 120
->>>>>>> e22467ea
+    conn_max_age: 120
     create: true
     django_alias: p6
     django_migrate: true
@@ -172,13 +157,12 @@
     pgbouncer_host: 10.247.164.20
     port: 6432
     query_stats: false
-    shards: [515, 617]
-    user: '{{ secrets.POSTGRES_USERS.commcare.username }}'
-<<<<<<< HEAD
+    shards:
+    - 515
+    - 617
+    user: '{{ secrets.POSTGRES_USERS.commcare.username }}'
   - &id002
-=======
-  - conn_max_age: 120
->>>>>>> e22467ea
+    conn_max_age: 120
     create: true
     django_alias: p7
     django_migrate: true
@@ -190,13 +174,12 @@
     pgbouncer_host: 10.247.164.20
     port: 6432
     query_stats: false
-    shards: [618, 720]
-    user: '{{ secrets.POSTGRES_USERS.commcare.username }}'
-<<<<<<< HEAD
+    shards:
+    - 618
+    - 720
+    user: '{{ secrets.POSTGRES_USERS.commcare.username }}'
   - &id003
-=======
-  - conn_max_age: 120
->>>>>>> e22467ea
+    conn_max_age: 120
     create: true
     django_alias: p8
     django_migrate: true
@@ -208,13 +191,12 @@
     pgbouncer_host: 10.247.164.20
     port: 6432
     query_stats: false
-    shards: [721, 823]
-    user: '{{ secrets.POSTGRES_USERS.commcare.username }}'
-<<<<<<< HEAD
+    shards:
+    - 721
+    - 823
+    user: '{{ secrets.POSTGRES_USERS.commcare.username }}'
   - &id017
-=======
-  - conn_max_age: 120
->>>>>>> e22467ea
+    conn_max_age: 120
     create: true
     django_alias: p9
     django_migrate: true
@@ -226,13 +208,12 @@
     pgbouncer_host: 10.247.164.64
     port: 6432
     query_stats: false
-    shards: [824, 926]
-    user: '{{ secrets.POSTGRES_USERS.commcare.username }}'
-<<<<<<< HEAD
+    shards:
+    - 824
+    - 926
+    user: '{{ secrets.POSTGRES_USERS.commcare.username }}'
   - &id015
-=======
-  - conn_max_age: 120
->>>>>>> e22467ea
+    conn_max_age: 120
     create: true
     django_alias: proxy
     django_migrate: true
@@ -245,11 +226,8 @@
     port: 6432
     query_stats: false
     user: '{{ secrets.POSTGRES_USERS.commcare.username }}'
-<<<<<<< HEAD
   - &id023
-=======
-  - conn_max_age: 120
->>>>>>> e22467ea
+    conn_max_age: 120
     create: true
     django_alias: synclogs
     django_migrate: true
@@ -262,11 +240,8 @@
     port: 6432
     query_stats: false
     user: '{{ secrets.POSTGRES_USERS.commcare.username }}'
-<<<<<<< HEAD
   - &id010
-=======
-  - conn_max_age: 120
->>>>>>> e22467ea
+    conn_max_age: 120
     create: true
     django_alias: ucr
     django_migrate: false
@@ -279,11 +254,8 @@
     port: 6432
     query_stats: false
     user: '{{ secrets.POSTGRES_USERS.commcare.username }}'
-<<<<<<< HEAD
   - &id011
-=======
-  - conn_max_age: 120
->>>>>>> e22467ea
+    conn_max_age: 120
     create: true
     django_alias: null
     django_migrate: true
@@ -359,7 +331,9 @@
         pgbouncer_host: 10.247.164.66
         port: 6432
         query_stats: false
-        shards: [0, 103]
+        shards:
+        - 0
+        - 103
         user: '{{ secrets.POSTGRES_USERS.commcare.username }}'
       p10:
         conn_max_age: 120
@@ -374,7 +348,9 @@
         pgbouncer_host: 10.247.164.64
         port: 6432
         query_stats: false
-        shards: [927, 1023]
+        shards:
+        - 927
+        - 1023
         user: '{{ secrets.POSTGRES_USERS.commcare.username }}'
       p2:
         conn_max_age: 120
@@ -389,7 +365,9 @@
         pgbouncer_host: 10.247.164.66
         port: 6432
         query_stats: false
-        shards: [104, 205]
+        shards:
+        - 104
+        - 205
         user: '{{ secrets.POSTGRES_USERS.commcare.username }}'
       p3:
         conn_max_age: 120
@@ -404,7 +382,9 @@
         pgbouncer_host: 10.247.164.21
         port: 6432
         query_stats: false
-        shards: [206, 308]
+        shards:
+        - 206
+        - 308
         user: '{{ secrets.POSTGRES_USERS.commcare.username }}'
       p4:
         conn_max_age: 120
@@ -419,7 +399,9 @@
         pgbouncer_host: 10.247.164.21
         port: 6432
         query_stats: false
-        shards: [309, 411]
+        shards:
+        - 309
+        - 411
         user: '{{ secrets.POSTGRES_USERS.commcare.username }}'
       p5:
         conn_max_age: 120
@@ -434,7 +416,9 @@
         pgbouncer_host: 10.247.164.21
         port: 6432
         query_stats: false
-        shards: [412, 514]
+        shards:
+        - 412
+        - 514
         user: '{{ secrets.POSTGRES_USERS.commcare.username }}'
       p6:
         conn_max_age: 120
@@ -449,7 +433,9 @@
         pgbouncer_host: 10.247.164.20
         port: 6432
         query_stats: false
-        shards: [515, 617]
+        shards:
+        - 515
+        - 617
         user: '{{ secrets.POSTGRES_USERS.commcare.username }}'
       p7:
         conn_max_age: 120
@@ -464,7 +450,9 @@
         pgbouncer_host: 10.247.164.20
         port: 6432
         query_stats: false
-        shards: [618, 720]
+        shards:
+        - 618
+        - 720
         user: '{{ secrets.POSTGRES_USERS.commcare.username }}'
       p8:
         conn_max_age: 120
@@ -479,7 +467,9 @@
         pgbouncer_host: 10.247.164.20
         port: 6432
         query_stats: false
-        shards: [721, 823]
+        shards:
+        - 721
+        - 823
         user: '{{ secrets.POSTGRES_USERS.commcare.username }}'
       p9:
         conn_max_age: 120
@@ -494,7 +484,9 @@
         pgbouncer_host: 10.247.164.64
         port: 6432
         query_stats: false
-        shards: [824, 926]
+        shards:
+        - 824
+        - 926
         user: '{{ secrets.POSTGRES_USERS.commcare.username }}'
     proxy:
       conn_max_age: 120
