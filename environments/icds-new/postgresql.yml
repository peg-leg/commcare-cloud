DEFAULT_POSTGRESQL_HOST: pgmain
REPORTING_DATABASES:
  ucr: ucr
  icds-ucr:
    WRITE: icds-ucr
    READ:
      - [icds-ucr, 6]
      - [icds-ucr-standby1, 2]
      - [icds-ucr-standby2, 2]
  icds-test-ucr: icds-ucr

LOAD_BALANCED_APPS:
  auth:
    - [default, 5]
    - [pgmainstandby, 5]
  accounting:
    - [default, 5]
    - [pgmainstandby, 5]
  locations:
    - [default, 5]
    - [pgmainstandby, 5]

override:
  pgbouncer_pool_mode: transaction
  pgbouncer_pool_timeout: 1
  pgbouncer_reserve_pool: 5
  postgresql_effective_cache_size: 16GB
  postgresql_max_stack_depth: 6MB
  postgresql_shared_buffers: 8GB
  postgresql_slow_log_threshold: 1000

dbs:
  main:
    host: pgmain1
  formplayer:
    host: pgucr
  ucr:
    host: pgucr
  synclogs:
    host: pgsynclog
  form_processing:
    proxy:
      host: plproxy1
    partitions:
      p1:
        shards: [0, 103]
        host: pgshard5
      p2:
        shards: [104, 205]
        host: pgshard8
      p3:
        shards: [206, 308]
        host: pgshard11
      p4:
        shards: [309, 411]
        host: pgshard12
      p5:
        shards: [412, 514]
        host: pgshard6
      p6:
        shards: [515, 617]
        host: pgshard1
      p7:
        shards: [618, 720]
        host: pgshard10
      p8:
        shards: [721, 823]
        host: pgshard4
      p9:
        shards: [824, 926]
        host: pgshard3
      p10:
        shards: [927, 1023]
        host: pgshard7
  custom:
    - django_alias: icds-ucr
      name: commcarehq_icds_aggregatedata
      host: pgucr
      query_stats: True
      django_migrate: True  # the dashboard models are stored here
    - django_alias: icds-ucr-standby1
      name: commcarehq_icds_aggregatedata
      host: pgucrstandby
      create: False
      django_migrate: False
<<<<<<< HEAD
      hq_acceptable_standby_delay: 1800
=======
    - django_alias: icds-ucr-standby2
      name: commcarehq_icds_aggregatedata
      host: pgucrstandby1
      create: False
      django_migrate: False
>>>>>>> b493eda5
    - django_alias: pgmainstandby
      name: commcarehq
      host: pgmainstandby1
      create: False
      django_migrate: False
      hq_acceptable_standby_delay: 30<|MERGE_RESOLUTION|>--- conflicted
+++ resolved
@@ -83,15 +83,13 @@
       host: pgucrstandby
       create: False
       django_migrate: False
-<<<<<<< HEAD
       hq_acceptable_standby_delay: 1800
-=======
     - django_alias: icds-ucr-standby2
       name: commcarehq_icds_aggregatedata
       host: pgucrstandby1
       create: False
       django_migrate: False
->>>>>>> b493eda5
+      hq_acceptable_standby_delay: 1800
     - django_alias: pgmainstandby
       name: commcarehq
       host: pgmainstandby1
