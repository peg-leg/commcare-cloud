# This file currently contains a lot of commented-out hosts
# that refer to presumed eventual hosts that will live on AWS but don't yet exist
# As they get added, we'll uncomment them and the IPs will get populated from live AWS resources
# using the aws-fill-inventory command.

{{ __proxy2__ }}
{{ __proxy3__ }}
{{ __proxy4__ }}
{{ __proxy5__ }}
{{ __proxy6__ }}

[proxy:children]
# Amazon EC2
proxy2
proxy3
proxy4
proxy5
proxy6

[logproxy:children]
proxy

{{ __web7__ }} swap_size=1G

{{ __web8__ }} swap_size=1G

[webworkers:children]
# Amazon EC2
web7
web8

{{ __pgproxy2__ }} pgbouncer_processes=2 swap_size=2G
{{ __pgbouncer0__ }}

{{ __rds_pg0__ }}

{{ __rds_pgformplayer0__ }}

[remote_postgresql:children]
rds_pg0
rds_pgformplayer0

{{ __pgformplayer_nlb__ }}

[postgresql:children]
pgproxy2
remote_postgresql
pgformplayer_nlb

[pgbouncer:children]
pgbouncer0

{{ __couch6__ }}

{{ __couch7__ }}

{{ __couch8__ }}

{{ __couch12__ }}

{{ __couch13__ }}

{{ __couch14__ }}

{{ __couch15__ }}

{{ __couch16__ }}

{{ __couch17__ }}

{{ __couch10__ }}

{{ __couch11__ }}

[couchdb2:children]
couch6
couch7
couch8
<<<<<<< HEAD
couch12
couch13
couch14
couch15
couch16
couch17
=======
couch9
couch10
couch11
>>>>>>> 8e34a301

[couchdb2_proxy:children]
couch6

{{ __rabbit2__ }}
{{ __rabbit3__ }}

[rabbitmq:children]
# Amazon EC2
rabbit2
rabbit3

{{ __kafka2__ }} kafka_broker_id=1
{{ __kafka3__ }} kafka_broker_id=2
{{ __kafka4__ }} kafka_broker_id=3

[zookeeper:children]
# Amazon EC2
kafka2

[kafka:children]
# Amazon EC2
kafka2
kafka3
kafka4

{{ __celery3__ }} swap_size=8G

[celery:children]
# Amazon EC2
celery3

{{ __pillow3__ }}

[pillowtop:children]
# Amazon EC2
pillow3

{{ __formplayer3__ }}

{{ __formplayer4__ }}

[formplayer:children]
# Amazon EC2
formplayer3
formplayer4

[formplayer:vars]
formplayer_efs_dns={{ aws_resources['formplayer-efs'] }}:/
cchq_uid=1026
cchq_gid=1027

{{ __redis2__ }}

[redis:children]
redis2

{{ __es6__ }} elasticsearch_node_name=es6-staging elasticsearch_node_zone=aws elasticsearch_master=true

{{ __es7__ }} elasticsearch_node_name=es7-staging elasticsearch_node_zone=aws elasticsearch_master=true

{{ __es8__ }} elasticsearch_node_name=es8-staging elasticsearch_node_zone=aws elasticsearch_master=true

[elasticsearch:children]
# Amazon EC2
es6
es7
es8

[shared_dir_host:children]
redis2

{{ __control1__ }}

[control:children]
control1

[ansible_skip:children]
rds_pg0
rds_pgformplayer0
pgformplayer_nlb


[django_manage:children]
# Amazon EC2
web7<|MERGE_RESOLUTION|>--- conflicted
+++ resolved
@@ -76,18 +76,12 @@
 couch6
 couch7
 couch8
-<<<<<<< HEAD
 couch12
 couch13
 couch14
 couch15
 couch16
 couch17
-=======
-couch9
-couch10
-couch11
->>>>>>> 8e34a301
 
 [couchdb2_proxy:children]
 couch6
