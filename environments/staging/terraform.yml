account_alias: commcare-staging
state_bucket: dimagi-terraform
state_bucket_region: "us-east-1"
region: "us-east-1"
environment: "staging"
azs:
  - "us-east-1a"
  - "us-east-1b"
  - "us-east-1c"
vpc_begin_range: "10.201"

vpn_connections:
  - name: rackspace
    cidr_blocks:
      - "172.24.16.0/22"
      - "172.24.32.0/22"
    ip_address: "104.130.188.4"
    type: "ipsec.1"
    bgp_asn: 65000
    amazon_side_asn: 7224

external_routes:
  - cidr_block: "172.24.16.0/22"
    gateway_id: "vgw-04585c3d515d0589b"
  - cidr_block: "172.24.32.0/22"
    gateway_id: "vgw-04585c3d515d0589b"

servers:
  - server_name: "control-staging"
    server_instance_type: "t3.medium"
    network_tier: "app-private"
    az: "a"
    volume_size: 50
  - server_name: "web0-staging"
    server_instance_type: "t3.medium"
    network_tier: "app-private"
    az: "a"
    volume_size: 80
  - server_name: "web1-staging"
    server_instance_type: "t3.medium"
    network_tier: "app-private"
    az: "b"
    volume_size: 80
  - server_name: "es0-staging"
    server_instance_type: "t3.medium"
    network_tier: "db-private"
    az: "a"
  - server_name: "es1-staging"
    server_instance_type: "t3.medium"
    network_tier: "db-private"
    az: "a"
    volume_size: 80
  - server_name: "pillow0-staging"
    server_instance_type: "t3.xlarge"
    network_tier: "app-private"
    az: "a"
    volume_size: 80
  - server_name: "celery0-staging"
    server_instance_type: "t3.large"
    network_tier: "app-private"
    az: "a"
    volume_size: 80
  - server_name: "airflow0-staging"
    server_instance_type: "t3.small"
    network_tier: "app-private"
    az: "a"
    volume_size: 40
  - server_name: "formplayer0-staging"
    server_instance_type: "t3.large"
    network_tier: "app-private"
    az: "a"
    volume_size: 80
<<<<<<< HEAD
  - server_name: "couch0-staging"
    server_instance_type: "t2.large"
    network_tier: "db-private"
    az: "a"
    volume_size: 50
  - server_name: "couch1-staging"
    server_instance_type: "t2.large"
    network_tier: "db-private"
    az: "a"
    volume_size: 50
  - server_name: "couch2-staging"
    server_instance_type: "t2.large"
    network_tier: "db-private"
    az: "a"
    volume_size: 50
=======
  - server_name: "rabbit0-staging"
    server_instance_type: "t3.large"
    network_tier: "app-private"
    az: "a"
    volume_size: 80
>>>>>>> 55d2855b

proxy_servers:
  - server_name: "proxy1-staging"
    server_instance_type: "t3.medium"
    network_tier: "public"
    az: "a"
    volume_size: 80


rds_instances:
  # dummy entry that doesn't get created
  # See: https://github.com/hashicorp/terraform/issues/9858#issuecomment-263654145
  - create: no
    identifier: "staging0"
    instance_type: "db.t3.medium"
    storage: 300

redis:
  create: no<|MERGE_RESOLUTION|>--- conflicted
+++ resolved
@@ -70,7 +70,6 @@
     network_tier: "app-private"
     az: "a"
     volume_size: 80
-<<<<<<< HEAD
   - server_name: "couch0-staging"
     server_instance_type: "t2.large"
     network_tier: "db-private"
@@ -86,13 +85,11 @@
     network_tier: "db-private"
     az: "a"
     volume_size: 50
-=======
   - server_name: "rabbit0-staging"
     server_instance_type: "t3.large"
     network_tier: "app-private"
     az: "a"
     volume_size: 80
->>>>>>> 55d2855b
 
 proxy_servers:
   - server_name: "proxy1-staging"
