# This file currently contains a lot of commented-out hosts
# that refer to presumed eventual hosts that will live on AWS but don't yet exist
# As they get added, we'll uncomment them and the IPs will get populated from live AWS resources
# using the aws-fill-inventory command.

[proxy1]
10.201.20.21 hostname=proxy1-staging ec2=yes public_ip=107.20.83.77

[proxy:children]
# Amazon EC2
proxy1

[web3]
10.201.11.246 hostname=web3-staging ec2=ena ansible_python_interpreter=/usr/bin/python3 swap_size=1G

[web4]
10.201.11.252 hostname=web4-staging ec2=ena ansible_python_interpreter=/usr/bin/python3 swap_size=1G

[webworkers:children]
# Amazon EC2
web3
web4

[pgproxy1]
10.201.40.187 hostname=pgproxy1-staging ec2=ena ansible_python_interpreter=/usr/bin/python3

[rds_pg0]
pg0-staging.czkracjslrn2.us-east-1.rds.amazonaws.com

# this is non-standard naming
# todo: fix and then enforce naming convention
[rds_pg0_replica]
pg0-staging-replica.czkracjslrn2.us-east-1.rds.amazonaws.com

[remote_postgresql:children]
rds_pg0

[postgresql:children]
pgproxy1
remote_postgresql

[couch0]
10.201.40.11 hostname=couch0-staging ec2=yes

[couch1]
10.201.40.38 hostname=couch1-staging ec2=yes

[couch2]
10.201.40.146 hostname=couch2-staging ec2=yes

[couchdb2:children]
couch0
couch1
couch2

[couchdb2_proxy:children]
couch0

[rabbit0]
10.201.10.73 hostname=rabbit0-staging ec2=yes

[rabbit1]
10.201.10.129 hostname=rabbit1-staging ec2=ena ansible_python_interpreter=/usr/bin/python3

[rabbitmq:children]
# Amazon EC2
<<<<<<< HEAD
=======
rabbit0
>>>>>>> 2ca1effa
rabbit1

[kafka0]
10.201.40.189 hostname=kafka0-staging ec2=yes kafka_broker_id=0

[zookeeper:children]
# Amazon EC2
kafka0

[kafka:children]
# Amazon EC2
kafka0

[celery1]
10.201.10.108 hostname=celery1-staging ec2=ena ansible_python_interpreter=/usr/bin/python3

[celery:children]
# Amazon EC2
celery1

[pillow1]
10.201.10.103 hostname=pillow1-staging ec2=ena ansible_python_interpreter=/usr/bin/python3

[pillowtop:children]
# Amazon EC2
pillow1

[formplayer1]
10.201.10.234 hostname=formplayer1-staging ec2=ena ansible_python_interpreter=/usr/bin/python3

[formplayer:children]
# Amazon EC2
formplayer1

[redis1]
10.201.40.219 hostname=redis1-staging ec2=ena ansible_python_interpreter=/usr/bin/python3

[redis:children]
redis1

[es2]
10.201.40.143 hostname=es2-staging ec2=ena ansible_python_interpreter=/usr/bin/python3 elasticsearch_node_name=es2-staging elasticsearch_node_zone=aws elasticsearch_master=true

[es3]
10.201.40.171 hostname=es3-staging ec2=ena ansible_python_interpreter=/usr/bin/python3 elasticsearch_node_name=es3-staging elasticsearch_node_zone=aws elasticsearch_master=true

[elasticsearch:children]
# Amazon EC2
es2
es3

[shared_dir_host:children]
redis1

[airflow1]
10.201.10.147 hostname=airflow1-staging ec2=ena ansible_python_interpreter=/usr/bin/python3

[airflow:children]
# Amazon EC2
airflow1

[control0]
10.201.10.116 hostname=control0-staging ec2=ena ansible_python_interpreter=/usr/bin/python3

[control:children]
control0

[ansible_skip:children]
rds_pg0
rds_pg0_replica

[django_manage:children]
# Amazon EC2
web3

[hwarehouse0]
10.201.10.192 hostname=hwarehouse0-staging ec2=ena ansible_python_interpreter=/usr/bin/python3

[openvpn]
10.201.20.112  # ansible_host=54.227.170.89

[openvpn:vars]
subdomain_name=vpn.staging.commcarehq.org
hostname=vpn-staging<|MERGE_RESOLUTION|>--- conflicted
+++ resolved
@@ -64,10 +64,6 @@
 
 [rabbitmq:children]
 # Amazon EC2
-<<<<<<< HEAD
-=======
-rabbit0
->>>>>>> 2ca1effa
 rabbit1
 
 [kafka0]
