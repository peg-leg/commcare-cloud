# This file currently contains a lot of commented-out hosts
# that refer to presumed eventual hosts that will live on AWS but don't yet exist
# As they get added, we'll uncomment them and the IPs will get populated from live AWS resources
# using the aws-fill-inventory command.

[proxy1]
10.201.20.208 hostname=proxy1-staging ufw_private_interface=ens5 ansible_python_interpreter=/usr/bin/python3 root_encryption_mode=aws public_ip=3.216.37.252

[proxy:children]
# Amazon EC2
proxy1

[logproxy:children]
proxy1

[web5]
10.201.11.173 hostname=web5-staging ufw_private_interface=ens5 ansible_python_interpreter=/usr/bin/python3 root_encryption_mode=aws swap_size=1G

[web6]
10.201.11.180 hostname=web6-staging ufw_private_interface=ens5 ansible_python_interpreter=/usr/bin/python3 root_encryption_mode=aws swap_size=1G

[webworkers:children]
# Amazon EC2
web5
web6

[pgproxy2]
10.201.40.16 hostname=pgproxy2-staging ufw_private_interface=ens5 ansible_python_interpreter=/usr/bin/python3 datavol_device=/dev/sdf datavol_device1=/dev/sdf is_datavol_ebsnvme=yes root_encryption_mode=aws

[rds_pg0]
pg0-staging.czkracjslrn2.us-east-1.rds.amazonaws.com

[remote_postgresql:children]
rds_pg0

[postgresql:children]
pgproxy2
remote_postgresql

[couch3]
10.201.40.182 hostname=couch3-staging ufw_private_interface=ens5 ansible_python_interpreter=/usr/bin/python3 datavol_device=/dev/sdf datavol_device1=/dev/sdf is_datavol_ebsnvme=yes root_encryption_mode=aws datavol_fstype=xfs

[couch4]
10.201.40.62 hostname=couch4-staging ufw_private_interface=ens5 ansible_python_interpreter=/usr/bin/python3 datavol_device=/dev/sdf datavol_device1=/dev/sdf is_datavol_ebsnvme=yes root_encryption_mode=aws datavol_fstype=xfs

[couch5]
10.201.40.147 hostname=couch5-staging ufw_private_interface=ens5 ansible_python_interpreter=/usr/bin/python3 datavol_device=/dev/sdf datavol_device1=/dev/sdf is_datavol_ebsnvme=yes root_encryption_mode=aws datavol_fstype=xfs

[couchdb2:children]
couch3
couch4
couch5

[couchdb2_proxy:children]
couch3

[rabbit1]
10.201.10.129 hostname=rabbit1-staging ufw_private_interface=ens5 ansible_python_interpreter=/usr/bin/python3

[rabbitmq:children]
# Amazon EC2
rabbit1

[kafka1]
10.201.40.14 hostname=kafka1-staging ufw_private_interface=ens5 ansible_python_interpreter=/usr/bin/python3 datavol_device=/dev/sdf datavol_device1=/dev/sdf is_datavol_ebsnvme=yes root_encryption_mode=aws kafka_broker_id=0 datavol_fstype=xfs

[zookeeper:children]
# Amazon EC2
kafka1

[kafka:children]
# Amazon EC2
kafka1

[celery2]
10.201.10.230 hostname=celery2-staging ufw_private_interface=ens5 ansible_python_interpreter=/usr/bin/python3 root_encryption_mode=aws swap_size=8G

[celery:children]
# Amazon EC2
celery2

[pillow2]
10.201.10.163 hostname=pillow2-staging ufw_private_interface=ens5 ansible_python_interpreter=/usr/bin/python3 root_encryption_mode=aws

[pillowtop:children]
# Amazon EC2
pillow2

[formplayer1]
10.201.10.234 hostname=formplayer1-staging ufw_private_interface=ens5 ansible_python_interpreter=/usr/bin/python3 datavol_device=/dev/sdf datavol_device1=/dev/sdf is_datavol_ebsnvme=yes root_encryption_mode=aws datavol_fstype=xfs

[formplayer2]
10.201.10.198 hostname=formplayer2-staging ufw_private_interface=ens5 ansible_python_interpreter=/usr/bin/python3 datavol_device=/dev/sdf datavol_device1=/dev/sdf is_datavol_ebsnvme=yes root_encryption_mode=aws datavol_fstype=xfs

[formplayer:children]
# Amazon EC2
formplayer1
formplayer2

[formplayer:vars]
formplayer_efs_dns=fs-ba70cd39.efs.us-east-1.amazonaws.com:/
use_formplayer_efs=true
cchq_uid=1026
cchq_gid=1027

[redis2]
10.201.40.121 hostname=redis2-staging ufw_private_interface=ens5 ansible_python_interpreter=/usr/bin/python3 datavol_device=/dev/sdf datavol_device1=/dev/sdf is_datavol_ebsnvme=yes root_encryption_mode=aws

[redis:children]
redis2

[es4]
10.201.40.127 hostname=es4-staging ufw_private_interface=ens5 ansible_python_interpreter=/usr/bin/python3 datavol_device=/dev/sdf datavol_device1=/dev/sdf is_datavol_ebsnvme=yes root_encryption_mode=aws elasticsearch_node_name=es4-staging elasticsearch_node_zone=aws elasticsearch_master=true

[es5]
10.201.40.26 hostname=es5-staging ufw_private_interface=ens5 ansible_python_interpreter=/usr/bin/python3 datavol_device=/dev/sdf datavol_device1=/dev/sdf is_datavol_ebsnvme=yes root_encryption_mode=aws elasticsearch_node_name=es5-staging elasticsearch_node_zone=aws elasticsearch_master=true

[es6]
10.201.40.126 hostname=es6-staging ufw_private_interface=ens5 ansible_python_interpreter=/usr/bin/python3 datavol_device=/dev/sdf datavol_device1=/dev/sdf is_datavol_ebsnvme=yes root_encryption_mode=aws elasticsearch_node_name=es6-staging elasticsearch_node_zone=aws elasticsearch_master=true

[es7]
10.201.40.107 hostname=es7-staging ufw_private_interface=ens5 ansible_python_interpreter=/usr/bin/python3 datavol_device=/dev/sdf datavol_device1=/dev/sdf is_datavol_ebsnvme=yes root_encryption_mode=aws elasticsearch_node_name=es7-staging elasticsearch_node_zone=aws elasticsearch_master=true

[elasticsearch:children]
# Amazon EC2
es4
es5
<<<<<<< HEAD
es6
es7
=======
#es6 this is intentional until testing is over, please contact sravan before modifying these
#es7
>>>>>>> d44dc7b1

[shared_dir_host:children]
redis2

[control0]
10.201.10.116 hostname=control0-staging ufw_private_interface=ens5 ansible_python_interpreter=/usr/bin/python3

[control:children]
control0

[ansible_skip:children]
rds_pg0

[django_manage:children]
# Amazon EC2
web5

[openvpn]
10.201.20.112  # ansible_host=54.227.170.89

[openvpn:vars]
subdomain_name=vpn.staging.commcarehq.org
hostname=vpn-staging<|MERGE_RESOLUTION|>--- conflicted
+++ resolved
@@ -125,13 +125,8 @@
 # Amazon EC2
 es4
 es5
-<<<<<<< HEAD
-es6
-es7
-=======
 #es6 this is intentional until testing is over, please contact sravan before modifying these
 #es7
->>>>>>> d44dc7b1
 
 [shared_dir_host:children]
 redis2
