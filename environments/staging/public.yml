--- conflicted
+++ resolved
@@ -42,48 +42,6 @@
 
 formplayer_archive_time_spec: '10m'
 
-<<<<<<< HEAD
-postgresql_dbs:
-  - django_alias: default
-    name: "{{localsettings.PG_DATABASE_NAME}}"
-    query_stats: True
-  - django_alias: proxy
-    name: commcarehq_proxy
-  - django_alias: "{{localsettings.SYNCLOGS_SQL_DB_ALIAS}}"
-    name: commcarehq_synclogs
-  - django_alias: p1
-    name: commcarehq_p1
-    shards: [0, 99]
-    query_stats: True
-  - django_alias: p2
-    name: commcarehq_p2
-    shards: [100, 199]
-    query_stats: True
-  - django_alias: p3
-    name: commcarehq_p3
-    shards: [200, 299]
-    query_stats: True
-  - django_alias: p4
-    name: commcarehq_p4
-    shards: [300, 399]
-    query_stats: True
-  - django_alias: p5
-    name: commcarehq_p5
-    shards: [400, 511]
-    query_stats: True
-  - name: commcarehq_ucr
-    query_stats: True
-    django_alias: ucr
-    django_migrate: False
-  - name: "{{ formplayer_db_name }}"
-  - django_alias: icds-ucr
-    name: commcarehq_icds_testdata
-    query_stats: True
-    django_migrate: False
-  - name: airflow
-
-=======
->>>>>>> 00fbc2be
 KSPLICE_ACTIVE: yes
 
 AMQP_HOST: "{{ groups.rabbitmq.0 }}"
