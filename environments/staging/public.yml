riak_backend: "leveldb"
riak_ring_size: 64

DATADOG_ENABLED: False
elasticsearch_endpoint: '{{ groups.elasticsearch.0 }}'
elasticsearch_cluster_name: 'staginges'
elasticsearch_version: 1.7.6
elasticsearch_download_sha256: 78affc30353730ec245dad1f17de242a4ad12cf808eaa87dd878e1ca10ed77df.

supervisor_http_enabled: True

backup_blobdb: False
backup_postgres: plain
backup_es: False
postgres_s3: False

aws_region: 'us-east-1'

formplayer_archive_time_spec: '10m'

KSPLICE_ACTIVE: yes


ufw_private_interface: "{{ ec2|default(false) and 'eth0' or 'eth1' }}"

couch_dbs:
  default:
    host: commcarehq.cloudant.com
    port: 443
    name: staging_commcarehq
    username: "{{ localsettings_private.COUCH_USERNAME }}"
    password: "{{ localsettings_private.COUCH_PASSWORD }}"
    is_https: True

DROPBOX_APP_NAME: 'CommCareHQFiles - Staging'

s3_blob_db_enabled: yes
s3_blob_db_url: "https://s3.amazonaws.com"
s3_blob_db_s3_bucket: 'dimagi-commcare-staging-blobdb'

localsettings:
  ALLOWED_HOSTS:
    - j2mestaging.commcarehq.org
    - testserver
  ANALYTICS_DEBUG: True
  ANALYTICS_LOG_LEVEL: "debug"
  BANK_ADDRESS: { 'first_line': "1 Citizens Drive", 'city': "Riverside", 'region': "RI", 'postal_code': "02915" }
  BANK_NAME: "RBS Citizens N.A."
  BANK_SWIFT_CODE: 'CTZIUS33'
  BLOB_DB_MIGRATING_FROM_S3_TO_S3: yes
  CELERY_PERIODIC_QUEUE: 'celery_null'
  COUCH_CACHE_DOCS: True
  COUCH_CACHE_VIEWS: True
  COUCH_PASSWORD: "{{ localsettings_private.COUCH_PASSWORD }}"
  COUCH_USERNAME: "{{ localsettings_private.COUCH_USERNAME }}"
  DEPLOY_MACHINE_NAME: "{{ ansible_hostname }}"
  EMAIL_SMTP_HOST: email-smtp.us-east-1.amazonaws.com
  EMAIL_SMTP_PORT: 587
  EMAIL_USE_TLS: yes
  ENFORCE_TWO_FACTOR_FOR_SUPERUSERS: False
  EULA_COMPLIANCE: True
  HQ_INSTANCE: 'staging'
  INVOICE_FROM_ADDRESS:
    'name': "Dimagi, Inc."
    'first_line': "585 Massachusetts Ave"
    'city': "Cambridge"
    'region': "MA"
    'postal_code': "02139"
    'country': "US"
    'phone_number': "(617) 649-2214"
    'email': "accounts@dimagi.com"
    'website': "http://www.dimagi.com"
  INVOICE_PREFIX: INC-
  INVOICE_STARTING_NUMBER: 5000
  J2ME_ADDRESS: "{{ J2ME_SITE_HOST }}"
  PILLOWTOP_MACHINE_ID: staging-hqdb0-ubuntu
  PILLOW_RETRY_QUEUE_ENABLED: True
  REDIS_DB: '0'
  REDIS_HOST: "{{ groups.redis.0 }}"
  REDIS_PORT: '6379'
  REMINDERS_QUEUE_ENABLED: False
  SMS_GATEWAY_URL: 'http://gw1.promessaging.com/sms.php'
  SMS_QUEUE_ENABLED: True
  STATIC_ROOT:
  STATIC_CDN: 'https://d2f60qxn5rwjxl.cloudfront.net'
<<<<<<< HEAD
  WS4REDIS_CONNECTION_HOST: "{{ groups.redis.0 }}"
=======
  WS4REDIS_CONNECTION_HOST: "{{ groups.redis.0 }}"
  XFORMS_PLAYER_URL: "http://{{ groups.touchforms.0 }}:4444/"

commcare_cloud_root_user: ubuntu
commcare_cloud_pem: ~/.ssh/id_rsa
>>>>>>> b9e28409
<|MERGE_RESOLUTION|>--- conflicted
+++ resolved
@@ -83,12 +83,7 @@
   SMS_QUEUE_ENABLED: True
   STATIC_ROOT:
   STATIC_CDN: 'https://d2f60qxn5rwjxl.cloudfront.net'
-<<<<<<< HEAD
   WS4REDIS_CONNECTION_HOST: "{{ groups.redis.0 }}"
-=======
-  WS4REDIS_CONNECTION_HOST: "{{ groups.redis.0 }}"
-  XFORMS_PLAYER_URL: "http://{{ groups.touchforms.0 }}:4444/"
 
 commcare_cloud_root_user: ubuntu
-commcare_cloud_pem: ~/.ssh/id_rsa
->>>>>>> b9e28409
+commcare_cloud_pem: ~/.ssh/id_rsa