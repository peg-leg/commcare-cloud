--- conflicted
+++ resolved
@@ -3,13 +3,8 @@
     # celery_periodic is intentionally absent from here,
     # so that no SMSes, etc. ever come from staging.
     celery_periodic:
-<<<<<<< HEAD
   'hqdb1-staging.internal-va.commcarehq.org':
-    enikshay_queue,repeat_record_queue,reminder_case_update_queue,reminder_rule_queue,celery:
-=======
-  '*':
     enikshay_queue,repeat_record_queue,reminder_case_update_queue,reminder_rule_queue,celery,export_download_queue:
->>>>>>> 363f7093
       concurrency: 4
       max_tasks_per_child: 5
     background_queue,case_rule_queue:
