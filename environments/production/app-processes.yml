datadog_pythonagent: True
django_command_prefix: ''
celery_command_prefix: ''
gunicorn_workers_static_factor: 0
gunicorn_workers_factor: 2
formplayer_memory: "30g"
management_commands:
  celery_a006:
    run_submission_reprocessing_queue:
    queue_schedule_instances:
    handle_survey_actions:
    run_sms_queue:
  pillow_a000:
    run_pillow_retry_queue:
celery_processes:
  celery_a000,celery_a001,celery_a002,celery_a003,celery_a004,celery_a005:
    analytics_queue:
      pooling: gevent
      concurrency: 4
    async_restore_queue:
      concurrency: 8
    background_queue:
      concurrency: 3
    case_import_queue:
      concurrency: 3
    case_rule_queue:
      concurrency: 4
    celery:
      concurrency: 4
    celery_periodic:
      concurrency: 4
    email_queue:
      pooling: gevent
      concurrency: 134
    export_download_queue:
      concurrency: 5
    reminder_case_update_queue:
      pooling: gevent
      concurrency: 32
      num_workers: 2
    reminder_queue:
      pooling: gevent
      concurrency: 20
    reminder_rule_queue:
      concurrency: 1
    repeat_record_queue:
      pooling: gevent
      concurrency: 200
    saved_exports_queue:
      concurrency: 4
    sms_queue:
      pooling: gevent
      concurrency: 20
    ucr_indicator_queue:
      concurrency: 1
    ucr_queue:
      concurrency: 9
  celery_a006:
    # not really queues
    flower: {}
    beat: {}
    logistics_background_queue:
      concurrency: 2
    logistics_reminder_queue:
      concurrency: 2
    # other queues we're okay running without redundancy
    send_report_throttled:
      concurrency: 2
    submission_reprocessing_queue:
      concurrency: 1
    sumologic_logs_queue:
      pooling: gevent
      concurrency: 50

pillows:
  pillow_a000:
    case-pillow:
      num_processes: 16
      dedicated_migration_process: True
    user-pillow:
      num_processes: 1
    group-pillow:
      num_processes: 1
    AppDbChangeFeedPillow:
      num_processes: 1
    ApplicationToElasticsearchPillow:
      num_processes: 1
    CacheInvalidatePillow:
      num_processes: 1
    DefaultChangeFeedPillow:
      num_processes: 1
    DomainDbKafkaPillow:
      num_processes: 1
    KafkaDomainPillow:
      num_processes: 1
    LedgerToElasticsearchPillow:
      num_processes: 1
    M4ChangeFormFluffPillow:
      num_processes: 1
    SqlSMSPillow:
      num_processes: 1
    UCLAPatientFluffPillow:
      num_processes: 1
    UpdateUserSyncHistoryPillow:
      num_processes: 4
    UserCacheInvalidatePillow:
      num_processes: 1
    UserGroupsDbKafkaPillow:
      num_processes: 1
  pillow_a001:
    xform-pillow:
<<<<<<< HEAD
      num_processes: 16
      dedicated_migration_process: True
=======
      num_processes: 32
>>>>>>> 1c8e2f69
<|MERGE_RESOLUTION|>--- conflicted
+++ resolved
@@ -109,9 +109,5 @@
       num_processes: 1
   pillow_a001:
     xform-pillow:
-<<<<<<< HEAD
-      num_processes: 16
-      dedicated_migration_process: True
-=======
       num_processes: 32
->>>>>>> 1c8e2f69
+      dedicated_migration_process: True