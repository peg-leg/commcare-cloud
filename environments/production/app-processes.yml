--- conflicted
+++ resolved
@@ -76,19 +76,7 @@
   pillow_a000:
     case-pillow:
       num_processes: 16
-<<<<<<< HEAD
-<<<<<<< HEAD
-=======
-=======
->>>>>>> 32f7d106
       dedicated_migration_process: True
-    xform-pillow:
-      num_processes: 16
-      dedicated_migration_process: True
-<<<<<<< HEAD
->>>>>>> 32f7d106e... enabling dedicated_migration_process for xform and case pillows in production and for xform on staging
-=======
->>>>>>> 32f7d106
     user-pillow:
       num_processes: 1
     group-pillow:
@@ -121,4 +109,5 @@
       num_processes: 1
   pillow_a001:
     xform-pillow:
-      num_processes: 16+      num_processes: 16
+      dedicated_migration_process: True