account_alias: commcare-production
state_bucket: dimagi-terraform
state_bucket_region: "us-east-1"
region: "us-east-1"
environment: "production"
ssl_policy: 'ELBSecurityPolicy-FS-1-2-Res-2020-10'
azs:
  - "us-east-1a"
  - "us-east-1b"
  - "us-east-1c"
vpc_begin_range: "10.202"

openvpn_image: ami-5e73b923

servers:
  - server_name: "control2-production"
    server_instance_type: "t3a.large"
    network_tier: "app-private"
    az: "a"
    volume_size: 40
    group: "control"
    os: ubuntu_pro_bionic

  - server_name: "djangomanage2-production"
    server_instance_type: m5.2xlarge
    network_tier: "app-private"
    az: "a"
    volume_size: 80
    group: "django_manage"
    os: ubuntu_pro_bionic

  - server_name: "web_a{i}-production"
    server_instance_type: c5.2xlarge
    network_tier: "app-private"
    az: "a"
    volume_size: 40
    group: "hq_webworkers"
    os: ubuntu_pro_bionic
    count: 6
    server_auto_recovery: true

  - server_name: "web_b{i}-production"
    server_instance_type: c5.2xlarge
    network_tier: "app-private"
    az: "b"
    volume_size: 40
    group: "hq_webworkers"
    os: ubuntu_pro_bionic
    count: 6
    server_auto_recovery: true

  - server_name: "web_c{i}-production"
    server_instance_type: c5.2xlarge
    network_tier: "app-private"
    az: "c"
    volume_size: 40
    group: "hq_webworkers"
    os: ubuntu_pro_bionic
    count: 6
    server_auto_recovery: true

  - server_name: "web_m_a{i}-production"
    server_instance_type: c5.2xlarge
    network_tier: "app-private"
    az: "a"
    volume_size: 40
    group: "mobile_webworkers"
    os: ubuntu_pro_bionic
    count: 3
    server_auto_recovery: true

  - server_name: "web_m_b{i}-production"
    server_instance_type: c5.2xlarge
    network_tier: "app-private"
    az: "b"
    volume_size: 40
    group: "mobile_webworkers"
    os: ubuntu_pro_bionic
    count: 3
    server_auto_recovery: true

  - server_name: "web_m_c{i}-production"
    server_instance_type: c5.2xlarge
    network_tier: "app-private"
    az: "c"
    volume_size: 40
    group: "mobile_webworkers"
    os: ubuntu_pro_bionic
    count: 3
    server_auto_recovery: true

  - server_name: "esmaster6-production"
    server_instance_type: r5.xlarge
    network_tier: "db-private"
    az: "b"
    group: "elasticsearch"
    os: ubuntu_pro_bionic
    volume_size: 40
  - server_name: "esmaster7-production"
    server_instance_type: r5.xlarge
    network_tier: "db-private"
    az: "b"
    group: "elasticsearch"
    os: ubuntu_pro_bionic
    volume_size: 40
  - server_name: "esmaster8-production"
    server_instance_type: r5.xlarge
    network_tier: "db-private"
    az: "a"
    group: "elasticsearch"
    os: ubuntu_pro_bionic
    volume_size: 40
  
  - server_name: "es_a{i}-production"
    server_instance_type: r5.4xlarge
    network_tier: "db-private"
    az: "a"
    volume_size: 30
    block_device:
      volume_size: 1260
    group: "elasticsearch"
    os: ubuntu_pro_bionic
    count: 10

  - server_name: "es_b{i}-production"
    server_instance_type: r5.4xlarge
    network_tier: "db-private"
    az: "b"
    volume_size: 30
    block_device:
      volume_size: 1260
    group: "elasticsearch"
    os: ubuntu_pro_bionic
    count: 10

  - server_name: "escoordinator1-production"
    server_instance_type: r5.2xlarge
    network_tier: "db-private"
    az: "a"
    volume_size: 30
    block_device:
      volume_size: 1260
    group: "elasticsearch"
    os: ubuntu_pro_bionic

  - server_name: "escoordinator2-production"
    server_instance_type: r5.2xlarge
    network_tier: "db-private"
    az: "b"
    volume_size: 30
    block_device:
      volume_size: 1260
    group: "elasticsearch"
    os: ubuntu_pro_bionic

  - server_name: "escoordinator3-production"
    server_instance_type: r5.2xlarge
    network_tier: "db-private"
    az: "c"
    volume_size: 30
    block_device:
      volume_size: 1260
    group: "elasticsearch"
    os: ubuntu_pro_bionic

  - server_name: "couch11-production"
    server_instance_type: c6i.24xlarge
    network_tier: "db-private"
    az: "c"
    volume_size: 90
    volume_encrypted: yes
    block_device:
      volume_size: 8000
      encrypted: yes
    group: "couchdb2"
    os: bionic

  - server_name: "couch12-production"
    server_instance_type: c6i.24xlarge
    network_tier: "db-private"
    az: "a"
    volume_size: 90
    volume_encrypted: yes
    block_device:
      volume_size: 8000
      encrypted: yes
    group: "couchdb2"
    os: bionic

  - server_name: "couch13-production"
    server_instance_type: c6i.24xlarge
    network_tier: "db-private"
    az: "a"
    volume_size: 90
    volume_encrypted: yes
    block_device:
      volume_size: 8000
      encrypted: yes
    group: "couchdb2"
    os: bionic

  - server_name: "rabbit2-production"
    server_instance_type: m5.2xlarge
    network_tier: "db-private"
    az: "c"
    volume_size: 80
    volume_encrypted: yes
    group: "rabbitmq"
    os: ubuntu_pro_bionic

  - server_name: "rabbit5-production"
    server_instance_type: m5.2xlarge
    network_tier: "db-private"
    az: "b"
    volume_size: 80
    volume_encrypted: yes
    group: "rabbitmq"
    os: ubuntu_pro_bionic

  - server_name: "celery_b{i}-production"
    server_instance_type: r5.2xlarge
    network_tier: "app-private"
    az: "a"
    volume_size: 200
    volume_encrypted: yes
    group: "celery"
    os: ubuntu_pro_bionic
    count: 4

  - server_name: "celery_c{i}-production"
    server_instance_type: r5.2xlarge
    network_tier: "app-private"
    az: "c"
    volume_size: 80
    group: "celery"
    os: ubuntu_pro_bionic
    count: 4
 
  - server_name: "pillow_a{i}-production"
    server_instance_type: r5a.8xlarge
    network_tier: "app-private"
    az: "c"
    volume_size: 150
    group: "pillowtop"
    os: ubuntu_pro_bionic
    count: 1

  - server_name: "pillow_b{i}-production"
    server_instance_type: r5a.8xlarge
    network_tier: "app-private"
    az: "b"
    volume_size: 60
    group: "pillowtop"
    os: ubuntu_pro_bionic
    count: 1

  - server_name: "formplayer_c{i}-production"
    server_instance_type: m5a.4xlarge
    network_tier: "app-private"
    az: "b"
    volume_size: 400
    group: "formplayer"
    os: ubuntu_pro_bionic
    count: 39
    server_auto_recovery: true

  - server_name: "kafka1-production"
    server_instance_type: t3.medium
    network_tier: "db-private"
    az: "a"
    volume_size: 300
    volume_encrypted: no
    group: "kafka"
    os: bionic

<<<<<<< HEAD
  - server_name: "kafka2-production"
    server_instance_type: t3.medium
    network_tier: "db-private"
    az: "a"
=======
  - server_name: "kafka4-production"
    server_instance_type: t3.medium
    network_tier: "db-private"
    az: "b"
>>>>>>> 02f6ca38
    volume_size: 300
    volume_encrypted: no
    group: "kafka"
    os: ubuntu_pro_bionic

<<<<<<< HEAD
  - server_name: "kafka3-production"
    server_instance_type: t3.medium
    network_tier: "db-private"
    az: "a"
=======
  - server_name: "kafka5-production"
    server_instance_type: t3.medium
    network_tier: "db-private"
    az: "c"
>>>>>>> 02f6ca38
    volume_size: 300
    volume_encrypted: no
    group: "kafka"
    os: ubuntu_pro_bionic

  - server_name: "pgbouncer3-production" # host and pgbouncer_host for pl/proxy, pgbouncer host for shard dbs
    server_instance_type: r5.2xlarge
    network_tier: "db-private"
    az: "a"
    volume_size: 80
    group: "postgresql"
    os: bionic
  - server_name: "pgbouncer5-production"  # former pgbouncer_host formplayer
    server_instance_type: m5n.large
    network_tier: "db-private"
    az: "a"
    volume_size: 80
    group: "postgresql"
    os: ubuntu_pro_bionic
  - server_name: "pgbouncer6-production"  # pgbouncer_host for synclogs
    server_instance_type: m5n.large
    network_tier: "db-private"
    az: "a"
    volume_size: 80
    group: "postgresql"
    os: ubuntu_pro_bionic
  - server_name: "pgbouncer7-production"  # pgbouncer_host for main, ucr
    server_instance_type: m5n.large
    network_tier: "db-private"
    az: "a"
    volume_size: 80
    group: "postgresql"
    os: ubuntu_pro_bionic
  - server_name: "pgbouncer8-production"  # pgbouncer_host formplayer
    server_instance_type: m5n.large
    network_tier: "db-private"
    az: "a"
    volume_size: 80
    group: "postgresql"
    os: ubuntu_pro_bionic
  - server_name: "pgbouncer9-production"
    server_instance_type: m5n.large
    network_tier: "db-private"
    az: "a"
    volume_size: 80
    group: "postgresql"
    os: ubuntu_pro_bionic

proxy_servers:
  - server_name: "proxy_a1-production"
    server_instance_type: "t3.large"
    network_tier: "app-private"
    az: "a"
    volume_size: 40
    group: "proxy"
    os: ubuntu_pro_bionic

  - server_name: "proxy_b1-production"
    server_instance_type: "t3.large"
    network_tier: "app-private"
    az: "b"
    volume_size: 40
    group: "proxy"
    os: ubuntu_pro_bionic

  - server_name: "proxy_c1-production"
    server_instance_type: "t3.large"
    network_tier: "app-private"
    az: "c"
    volume_size: 40
    group: "proxy"
    os: ubuntu_pro_bionic

rds_instances:
  - identifier: "pgmain0-production"
    instance_type: "db.m5.8xlarge"
    storage: 10000
    multi_az: true
    engine_version: "10.17"
    backup_window: "23:00-01:00"
    backup_retention: 7
    enable_cross_region_backup: true
    params:
      shared_preload_libraries: pg_stat_statements
      log_min_duration_statement: 1000
      # This is for autovacuuming the huge TOAST table for formplayer.formplayer_sessions table.
      # When 'commcarehq' and 'formplayer' dbs are split, this should move to formplayer db instance
      maintenance_work_mem: 4172000kB
      max_connections: "LEAST({DBInstanceClassMemory/9531392},5000)"

  - identifier: "pgucr0-production"
    instance_type: "db.m5.2xlarge"
    storage: 500
    max_storage: 5000
    multi_az: true
    engine_version: "10.17"
    backup_window: "23:00-01:00"
    backup_retention: 7
    enable_cross_region_backup: true
    params:
      max_connections: "LEAST({DBInstanceClassMemory/9531392},5000)"

  - identifier: "pgshard1-production"
    instance_type: "db.m5.4xlarge"
    storage: 500
    max_storage: 2500
    multi_az: true
    engine_version: "10.17"
    backup_window: "23:00-01:00"
    backup_retention: 7
    enable_cross_region_backup: true
    params:
      shared_preload_libraries: pg_stat_statements
      log_min_duration_statement: -1
      max_connections: "LEAST({DBInstanceClassMemory/9531392},5000)"

  - identifier: "pgshard2-production"
    instance_type: "db.m5.4xlarge"
    storage: 500
    max_storage: 2500
    multi_az: true
    engine_version: "10.17"
    backup_window: "23:00-01:00"
    backup_retention: 7
    enable_cross_region_backup: true
    params:
      shared_preload_libraries: pg_stat_statements
      log_min_duration_statement: -1
      max_connections: "LEAST({DBInstanceClassMemory/9531392},5000)"
  - identifier: "pgshard3-production"
    instance_type: "db.m5.4xlarge"
    storage: 500
    max_storage: 2500
    multi_az: true
    engine_version: "10.17"
    backup_window: "23:00-01:00"
    backup_retention: 7
    enable_cross_region_backup: true
    params:
      shared_preload_libraries: pg_stat_statements
      log_min_duration_statement: -1
      max_connections: "LEAST({DBInstanceClassMemory/9531392},5000)"
  - identifier: "pgshard4-production"
    instance_type: "db.m5.4xlarge"
    storage: 500
    max_storage: 2500
    multi_az: true
    engine_version: "10.17"
    backup_window: "23:00-01:00"
    backup_retention: 7
    enable_cross_region_backup: true
    params:
      shared_preload_libraries: pg_stat_statements
      log_min_duration_statement: -1
      max_connections: "LEAST({DBInstanceClassMemory/9531392},5000)"
  - identifier: "pgshard5-production"
    instance_type: "db.m5.4xlarge"
    storage: 750
    max_storage: 2500
    multi_az: true
    engine_version: "10.17"
    backup_window: "23:00-01:00"
    backup_retention: 7
    enable_cross_region_backup: true
    params:
      shared_preload_libraries: pg_stat_statements
      log_min_duration_statement: -1
      max_connections: "LEAST({DBInstanceClassMemory/9531392},5000)"

  - identifier: "pgsynclog1-production"
    instance_type: "db.m5.2xlarge"
    storage: 5000
    multi_az: true
    engine_version: "10.17"
    params:
      shared_preload_libraries: pg_stat_statements,pg_transport
      pg_transport.work_mem: 131072
      pg_transport.timing: 1
      max_worker_processes: 40
      pg_transport.num_workers: 8
      track_io_timing: 1
      work_mem: 2457kB
      shared_buffers: 3840MB
      effective_cache_size: 11520MB
      maintenance_work_mem: 960MB
      max_connections: "LEAST({DBInstanceClassMemory/9531392},5000)"
      vacuum_cost_limit: 2000

  - identifier: "pgformplayer0-production"
    instance_type: "db.m5.2xlarge"
    storage: 24000
    multi_az: true
    engine_version: "10.17"
    params:
      shared_preload_libraries: pg_stat_statements
      log_min_duration_statement: 1000
      # This is for autovacuuming the huge TOAST table for formplayer.formplayer_sessions table.
      # When 'commcarehq' and 'formplayer' dbs are split, this should move to formplayer db instance
      maintenance_work_mem: 4172000kB
      max_wal_size: 4GB
      vacuum_cost_limit: 1000

  - identifier: "pgauditcare0-production"
    instance_type: "db.m5.2xlarge"
    storage: 10000
    multi_az: true
    engine_version: "10.17"
    backup_window: "23:00-01:00"
    backup_retention: 7
    enable_cross_region_backup: true
    params:
      shared_preload_libraries: pg_stat_statements
      log_min_duration_statement: 1000
      max_wal_size: 8GB
      wal_buffers: 32MB
      shared_buffers: 12GB

pgbouncer_nlbs:
  - name: pgformplayer_nlb-production
    targets:
      - pgbouncer5-production
      - pgbouncer6-production
      - pgbouncer7-production
  - name: pgmain_nlb-production
    targets:
      - pgbouncer5-production
      - pgbouncer6-production
      - pgbouncer7-production
  - name: pgucr_nlb-production
    targets:
      - pgbouncer8-production
      - pgbouncer9-production
  - name: pgsynclogs_nlb-production
    targets:
      - pgbouncer8-production
      - pgbouncer9-production
  - name: pgshard_nlb-production
    targets:
      - pgbouncer8-production
      - pgbouncer9-production


internal_albs:
  - name: "couch_alb-production"
    listener_port: 25984
    target_port: 15984
    health_check_interval: 30
    targets:
      - couch11-production
      - couch12-production
      - couch13-production

elasticache:
  create: no

elasticache_cluster:
  create: yes
  cache_node_type: "cache.r5.4xlarge"
  cache_engine_version: "4.0.10"
  cache_prameter_group: "default.redis4.0"
  automatic_failover: true
  transit_encryption: false
  at_rest_encryption: true
  auto_minor_version: false
  cluster_size: 3
  maintenance_window: "sun:08:30-sun:09:30"
  snapshot_retention: 7
  snapshot_window: "06:30-07:30"

r53_private_zone:
  create: yes
  domain_name:  "production.commcare.local"
  create_record: yes
  route_names:  "redis"

efs_file_systems: 
  - efs_name: "efs_production"
    create: yes
    transition_to_ia:  "AFTER_14_DAYS"
    create_access: no
    create_mount: yes
    create_record: yes
    domain_name: "production.commcare.local"
    route_names: "shared-efs"<|MERGE_RESOLUTION|>--- conflicted
+++ resolved
@@ -273,33 +273,19 @@
     group: "kafka"
     os: bionic
 
-<<<<<<< HEAD
-  - server_name: "kafka2-production"
-    server_instance_type: t3.medium
-    network_tier: "db-private"
-    az: "a"
-=======
   - server_name: "kafka4-production"
     server_instance_type: t3.medium
     network_tier: "db-private"
     az: "b"
->>>>>>> 02f6ca38
     volume_size: 300
     volume_encrypted: no
     group: "kafka"
     os: ubuntu_pro_bionic
 
-<<<<<<< HEAD
-  - server_name: "kafka3-production"
-    server_instance_type: t3.medium
-    network_tier: "db-private"
-    az: "a"
-=======
   - server_name: "kafka5-production"
     server_instance_type: t3.medium
     network_tier: "db-private"
     az: "c"
->>>>>>> 02f6ca38
     volume_size: 300
     volume_encrypted: no
     group: "kafka"
