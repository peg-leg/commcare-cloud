--- conflicted
+++ resolved
@@ -61,11 +61,7 @@
 
 {{ __pgsynclogs_nlb__ }}
 
-<<<<<<< HEAD
 {{ __pgshard_nlb__ }}
-=======
-{{ __couch_alb__ }}
->>>>>>> bb310e80
 
 [remote_postgresql:children]
 rds_pgmain0
@@ -102,11 +98,7 @@
 pgmain_nlb
 pgucr_nlb
 pgsynclogs_nlb
-<<<<<<< HEAD
 pgshard_nlb
-=======
-couch_alb
->>>>>>> bb310e80
 
 {{ __rabbit2__ }}
 {{ __rabbit5__ }}
