--- conflicted
+++ resolved
@@ -156,17 +156,10 @@
   COUCH_CACHE_VIEWS: True
   COUCH_STALE_QUERY: 'update_after'
   DAYS_TO_KEEP_DEVICE_LOGS: 45
-<<<<<<< HEAD
   DEPLOY_MACHINE_NAME: "{{ alt_hostname|default(ansible_hostname) }}"
-  EMAIL_SMTP_HOST: 'localhost'  # TODO email setup
-  EMAIL_SMTP_PORT: 25
-  EMAIL_USE_TLS: no
-=======
-  DEPLOY_MACHINE_NAME: "{{ ansible_hostname }}"
   EMAIL_SMTP_HOST: 'relay.historymile.com'  # TODO email setup
   EMAIL_SMTP_PORT: 26
   EMAIL_USE_TLS: yes
->>>>>>> eb5c0ba8
   HQ_INSTANCE: 'icds'
   INACTIVITY_TIMEOUT: 20160
   INVOICE_FROM_ADDRESS:
