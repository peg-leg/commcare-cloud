--- conflicted
+++ resolved
@@ -15,13 +15,6 @@
     beat: {}
     celery_periodic,email_queue:
       concurrency: 1
-<<<<<<< HEAD
-    repeat_record_queue:
-      pooling: gevent
-      concurrency: 1
-=======
-      server_whitelist: swiss.commcarehq.org
->>>>>>> 335ee87f
     email_queue,sms_queue:
       concurrency: 1
     saved_exports_queue:
