# coding=utf-8
import os
import subprocess
from collections import defaultdict

from six.moves import shlex_quote
from clint.textui import puts, colored
from commcare_cloud.cli_utils import ask, has_arg, check_branch, print_command
from commcare_cloud.commands.ansible.helpers import (
    AnsibleContext, DEPRECATED_ANSIBLE_ARGS,
    get_common_ssh_args,
)
from commcare_cloud.commands.command_base import CommandBase
from commcare_cloud.commands.shared_args import arg_inventory_group, arg_skip_check, arg_quiet, \
    arg_branch, arg_stdout_callback
from commcare_cloud.environment.main import get_environment
from commcare_cloud.parse_help import add_to_help_text, filtered_help_message
from commcare_cloud.environment.paths import ANSIBLE_DIR
from commcare_cloud.commands.ansible.run_module import (
    RunAnsibleModule,
    RunShellCommand,
)

from fab.fab.operations.supervisor import get_celery_worker_name


class AnsiblePlaybook(CommandBase):
    command = 'ansible-playbook'
    help = (
        "Run a playbook as you would with ansible-playbook, "
        "but with boilerplate settings already set based on your <environment>. "
        "By default, you will see --check output and then asked whether to apply. "
    )
    aliases = ('ap',)

    def make_parser(self):
        arg_skip_check(self.parser)
        arg_quiet(self.parser)
        arg_branch(self.parser)
        arg_stdout_callback(self.parser)
        self.parser.add_argument('playbook', help=(
            "The ansible playbook .yml file to run."
        ))
        add_to_help_text(self.parser, "\n{}\n{}".format(
            "The ansible-playbook options below are available as well",
            filtered_help_message(
                "ansible-playbook -h",
                below_line='Options:',
                above_line=None,
                exclude_args=DEPRECATED_ANSIBLE_ARGS + [
                    '--help',
                    '--diff',
                    '--check',
                    '-i',
                    '--ask-vault-pass',
                    '--vault-password-file',
                ],
            )
        ))

    def run(self, args, unknown_args, ansible_context=None):
        environment = get_environment(args.environment)
        ansible_context = ansible_context or AnsibleContext(args)
        check_branch(args)
        public_vars = environment.public_vars
        ask_vault_pass = public_vars.get('commcare_cloud_use_vault', True)

        def ansible_playbook(environment, playbook, *cmd_args):
            cmd_parts = (
                'ansible-playbook',
                os.path.join(ANSIBLE_DIR, '{playbook}'.format(playbook=playbook)),
                '-i', environment.paths.inventory_ini,
                '-e', '@{}'.format(environment.paths.vault_yml),
                '-e', '@{}'.format(environment.paths.public_yml),
                '--diff',
            ) + cmd_args

            if not has_arg(unknown_args, '-u', '--user'):
                cmd_parts += ('-u', 'ansible')

            if not has_arg(unknown_args, '-f', '--forks'):
                cmd_parts += ('--forks', '15')

            known_hosts_filepath = environment.paths.known_hosts
            if os.path.exists(known_hosts_filepath):
                cmd_parts += ("--ssh-common-args='-o=UserKnownHostsFile=%s'" % (known_hosts_filepath,), )

            if has_arg(unknown_args, '-D', '--diff') or has_arg(unknown_args, '-C', '--check'):
                puts(colored.red("Options --diff and --check not allowed. Please remove -D, --diff, -C, --check."))
                puts("These ansible-playbook options are managed automatically by commcare-cloud and cannot be set manually.")
                return 2  # exit code

            if ask_vault_pass:
                cmd_parts += ('--vault-password-file=/bin/cat',)

            cmd_parts += get_common_ssh_args(public_vars)
            cmd = ' '.join(shlex_quote(arg) for arg in cmd_parts)
            print_command(cmd)
            p = subprocess.Popen(cmd, stdin=subprocess.PIPE, shell=True, env=ansible_context.env_vars)
            if ask_vault_pass:
                p.communicate(input='{}\n'.format(ansible_context.get_ansible_vault_password()))
            else:
                p.communicate()
            return p.returncode

        def run_check():
            return ansible_playbook(environment, args.playbook, '--check', *unknown_args)

        def run_apply():
            return ansible_playbook(environment, args.playbook, *unknown_args)

        exit_code = 0

        if args.skip_check:
            user_wants_to_apply = ask('Do you want to apply without running the check first?',
                                      quiet=args.quiet)
        else:
            exit_code = run_check()
            if exit_code == 1:
                # this means there was an error before ansible was able to start running
                return exit_code
            elif exit_code == 0:
                puts(colored.green(u"✓ Check completed with status code {}".format(exit_code)))
                user_wants_to_apply = ask('Do you want to apply these changes?',
                                          quiet=args.quiet)
            else:
                puts(colored.red(u"✗ Check failed with status code {}".format(exit_code)))
                user_wants_to_apply = ask('Do you want to try to apply these changes anyway?',
                                          quiet=args.quiet)

        if user_wants_to_apply:
            exit_code = run_apply()
            if exit_code == 0:
                puts(colored.green(u"✓ Apply completed with status code {}".format(exit_code)))
            else:
                puts(colored.red(u"✗ Apply failed with status code {}".format(exit_code)))

        return exit_code


class _AnsiblePlaybookAlias(CommandBase):
    def make_parser(self):
        arg_skip_check(self.parser)
        arg_quiet(self.parser)
        arg_branch(self.parser)
        arg_stdout_callback(self.parser)


class DeployStack(_AnsiblePlaybookAlias):
    command = 'deploy-stack'
    aliases = ('aps',)
    help = (
        "Run the ansible playbook for deploying the entire stack. "
        "Often used in conjunction with --limit and/or --tag for a more specific update."
    )

    def run(self, args, unknown_args):
        args.playbook = 'deploy_stack.yml'
        return AnsiblePlaybook(self.parser).run(args, unknown_args)


class UpdateConfig(_AnsiblePlaybookAlias):
    command = 'update-config'
    help = (
        "Run the ansible playbook for updating app config "
        "such as django localsettings.py and formplayer application.properties."
    )

    def run(self, args, unknown_args):
        args.playbook = 'deploy_localsettings.yml'
        unknown_args += ('--tags=localsettings',)
        return AnsiblePlaybook(self.parser).run(args, unknown_args)


class AfterReboot(_AnsiblePlaybookAlias):
    command = 'after-reboot'
    help = (
        "Bring a just-rebooted machine back into operation. "
        "Includes mounting the encrypted drive."
    )

    def make_parser(self):
        super(AfterReboot, self).make_parser()
        arg_inventory_group(self.parser)

    def run(self, args, unknown_args):
        args.playbook = 'deploy_stack.yml'
        args.skip_check = True
        unknown_args += ('--tags=after-reboot', '--limit', args.inventory_group)
        return AnsiblePlaybook(self.parser).run(args, unknown_args)


class RestartElasticsearch(_AnsiblePlaybookAlias):
    command = 'restart-elasticsearch'
    help = (
        "Do a rolling restart of elasticsearch."
    )

    def run(self, args, unknown_args):
        args.playbook = 'es_rolling_restart.yml'
        if not ask('Have you stopped all the elastic pillows?', strict=True, quiet=args.quiet):
            return 0  # exit code
        puts(colored.yellow(
            "This will cause downtime on the order of seconds to minutes,\n"
            "except in a few cases where an index is replicated across multiple nodes."))
        if not ask('Do a rolling restart of the ES cluster?', strict=True, quiet=args.quiet):
            return 0  # exit code
        return AnsiblePlaybook(self.parser).run(args, unknown_args)


class BootstrapUsers(_AnsiblePlaybookAlias):
    command = 'bootstrap-users'
    help = (
        "Add users to a set of new machines as root. "
        "This must be done before any other user can log in."
    )

    def run(self, args, unknown_args):
        environment = get_environment(args.environment)
        args.playbook = 'deploy_stack.yml'
        args.skip_check = True
        public_vars = environment.public_vars
        root_user = public_vars.get('commcare_cloud_root_user', 'root')
        unknown_args += ('--tags=users', '-u', root_user)
        if not public_vars.get('commcare_cloud_pem'):
            unknown_args += ('--ask-pass',)
        return AnsiblePlaybook(self.parser).run(args, unknown_args)


class UpdateUsers(_AnsiblePlaybookAlias):
    command = 'update-users'
    help = (
        "Add users to a set of new machines as root. "
        "This must be done before any other user can log in."
    )

    def run(self, args, unknown_args):
        args.playbook = 'deploy_stack.yml'
        unknown_args += ('--tags=users',)
        return AnsiblePlaybook(self.parser).run(args, unknown_args)


class Service(_AnsiblePlaybookAlias):
    """
    example usages
    1. To restart riak and stanchion only for riakcs
       only option can be skipped to restart all services which are a part of riakcs
       This would always act on riak, riak-cs and stanchion, in that order
        commcare-cloud staging service riakcs restart --only=riak,stanchion
    2. To start services under proxy i.e nginx
        commcare-cloud staging service proxy restart
    3. To get status
        commcare-cloud staging service riakcs status
        commcare-cloud staging service riakcs status --only=stanchion
    4. Limit to hosts
        commcare-cloud staging service riakcs status --only=riak,riak-cs --limit=hqriak00-staging.internal-va.commcarehq.org
    5. Check status or act on celery workers
        commcare-cloud staging service celery status
        commcare-cloud staging service celery restart
        commcare-cloud staging service celery restart --worker_name=saved_exports_queue,pillow_retry_queue
        commcare-cloud production service celery restart --worker_name=logistics_reminder_queue,saved_exports_queue
    """
    command = 'service'
    help = (
        "Manage services."
    )
    SERVICES = {
        # service_group: services
        'proxy': ['nginx'],
        'riakcs': ['riak', 'riak-cs', 'stanchion'],
        'stanchion': ['stanchion'],
        'es': ['elasticsearch'],
        'redis': ['redis'],
        'couchdb2': ['couchdb2'],
        'postgresql': ['postgresql', 'pgbouncer'],
        'rabbitmq': ['rabbitmq'],
        'kafka': ['kafka', 'zookeeper'],
<<<<<<< HEAD
        'pg_standby': ['postgresql'],
        'celery': ['celery']
=======
        'pg_standby': ['postgresql', 'pgbouncer'],
>>>>>>> 0d10107f
    }
    ACTIONS = ['start', 'stop', 'restart', 'status']
    DESIRED_STATE_FOR_ACTION = {
        'start': 'started',
        'stop': 'stopped',
        'restart': 'restarted',
    }
    # add this mapping where service group is not same as the inventory group itself
    INVENTORY_GROUP_FOR_SERVICE = {
        'stanchion': 'stanchion',
        'elasticsearch': 'elasticsearch',
        'zookeeper': 'zookeeper',
    }
    # add this if the service package is not same as the service itself
    SERVICE_PACKAGES_FOR_SERVICE = {
        'rabbitmq': 'rabbitmq-server',
        'kafka': 'kafka-server'
    }
    # add this if the module name is not same as the service itself
    ANSIBLE_MODULE_FOR_SERVICE = {
        "redis": "redis-server",

    }

    def make_parser(self):
        super(Service, self).make_parser()
        self.parser.add_argument(
            'service_group',
            choices=self.SERVICES.keys(),
            help="The service group to run the command on"
            )
        self.parser.add_argument(
            'action',
            choices=self.ACTIONS,
            help="What action to take"
        )
        self.parser.add_argument(
            '--only',
            help=(
                "Specific comma separated services to act on for the service group. "
                "Example Usage: --only=riak,stanchion"
            )
        )
        self.parser.add_argument(
            '--worker_name',
            help=(
                "Celery worker name as appearing in the status list. "
                "This can also be a comma-separated list of workers"
                "For ex: Run 'commcare-cloud staging celery status' to get name of workers"
            )
        )

    def get_inventory_group_for_service(self, service, service_group):
        return self.INVENTORY_GROUP_FOR_SERVICE.get(service, service_group)

    @staticmethod
    def _get_celery_processes(env):
        environment = get_environment(env)
        app_processes_config = environment.translated_app_processes_config
        return app_processes_config.celery_processes

    def get_celery_config(self, args):
        """
        This picks the logic from set_celery_supervisorconf to produce the full worker names
        as declared in the template supervisor_celery_worker.conf
        {{ project }}-{{ environment }}-celery_{{ celery_params.comma_separated_queue_names }}_{{ celery_params.worker_num }}
        :return:
        celery_worker_config: a worker name mapped to list for full worker names per host
        {'submission_reprocessing_queue':
          {'hqcelery0.internal-va.commcarehq.org':
            ['commcare-hq-production-celery_submission_reprocessing_queue_0']
          }
        },
        """
        celery_worker_config = {}
        celery_processes = self._get_celery_processes(args.environment)
        for host, celery_processes_list in celery_processes.items():
            if host != 'None':
                for worker_name, details in celery_processes_list.items():
                    # split comma separated names to individual workers
                    for worker in worker_name.split(','):
                        # ignore flower and celery periodic as celery workers
                        if worker not in ['flower', 'celery_periodic']:
                            if not celery_worker_config.get(worker):
                                celery_worker_config[worker] = defaultdict(list)

                            if details.get('num_workers', 1) > 2:
                                for num in range(details.get('num_workers')):
                                    full_worker_name = get_celery_worker_name(worker_name, num)
                                    celery_worker_config[worker][host].append(full_worker_name)
                            else:
                                full_worker_name = get_celery_worker_name(worker_name, 0)
                                celery_worker_config[worker][host].append(full_worker_name)
        return celery_worker_config

    def get_workers_to_work_on(self, args):
        """
        :return:
        workers_by_host: full name of workers per host to work on
        """
        celery_config = self.get_celery_config(args)
        # full name of workers per host to run an action on
        workers_by_host = defaultdict(list)
        if args.worker_name:
            for worker_name in args.worker_name.split(','):
                if worker_name not in celery_config:
                    puts(colored.red(
                        "%s not found in the list of possible worker names, %s" % (
                            worker_name, celery_config.keys()
                        )))
                    raise
                for host, full_worker_names in celery_config[worker_name].items():
                    workers_by_host[host].extend(full_worker_names)
        else:
            for worker_name in celery_config:
                for host, full_worker_names in celery_config[worker_name].items():
                    workers_by_host[host].extend(full_worker_names)
        return workers_by_host

    def run_for_celery(self, service_group, action, args, unknown_args):
        exit_code = 0
        service = "celery"
        if action == "status" and not args.worker_name:
            args.shell_command = "supervisorctl %s" % action
            args.inventory_group = self.get_inventory_group_for_service(service, args.service_group)
            exit_code = RunShellCommand(self.parser).run(args, unknown_args)
        else:
            try:
                workers_by_host = self.get_workers_to_work_on(args)
            except Exception:
                exit_code = 1
            else:
                puts(colored.blue("This is going to run the following"))
                for host, workers in workers_by_host.items():
                    puts(colored.green('Host: [' + host + ']'))
                    puts(colored.green("supervisorctl %s %s" % (action, ' '.join(workers))))

                if not ask('Good to go?', strict=True, quiet=args.quiet):
                    return 0  # exit code

                for host, workers in workers_by_host.items():
                    args.inventory_group = self.get_inventory_group_for_service(service, args.service_group)
                    # if not applicable for all hosts then limit to a host
                    if host != "*":
                        unknown_args.append('--limit=%s' % host)
                    args.shell_command = "supervisorctl %s %s" % (action, ' '.join(workers))
                    for service in self.services(service_group, args):
                        exit_code = RunShellCommand(self.parser).run(args, unknown_args)
                        if exit_code is not 0:
                            return exit_code
        return exit_code

    def run_status_for_service_group(self, service_group, args, unknown_args):
        exit_code = 0
        ansible_context = AnsibleContext(args)
        for service in self.services(service_group, args):
            if service == "celery":
                exit_code = self.run_for_celery(service_group, 'status', args, unknown_args)
            else:
<<<<<<< HEAD
                if service == "redis":
                    args.shell_command = "redis-cli ping"
                else:
                    args.shell_command = "service %s status" % self.SERVICE_PACKAGES_FOR_SERVICE.get(service, service)
                args.inventory_group = self.get_inventory_group_for_service(service, args.service_group)
                exit_code = RunShellCommand(self.parser).run(args, unknown_args)
=======
                args.shell_command = "service %s status" % self.SERVICE_PACKAGES_FOR_SERVICE.get(service, service)
                args.silence_warnings = True
            args.inventory_group = self.get_inventory_group_for_service(service, args.service_group)
            exit_code = RunShellCommand(self.parser).run(args, unknown_args, ansible_context)
>>>>>>> 0d10107f
            if exit_code is not 0:
                # if any service status check didn't go smoothly exit right away
                return exit_code
        return exit_code

    def run_ansible_module_for_service_group(self, service_group, args, unknown_args, inventory_group=None):
        for service in self.SERVICES[service_group]:
            action = args.action
            state = self.DESIRED_STATE_FOR_ACTION[action]
            args.inventory_group = (
                inventory_group or
                self.get_inventory_group_for_service(service, service_group))
            args.module = 'service'
            args.module_args = "name=%s state=%s" % (
                self.ANSIBLE_MODULE_FOR_SERVICE.get(service, service),
                state)
            return RunAnsibleModule(self.parser).run(
                args,
                unknown_args
            )

    def run_ansible_playbook_for_service_group(self, service_group, args, unknown_args):
        tags = []
        action = args.action
        state = self.DESIRED_STATE_FOR_ACTION[action]
        args.playbook = "service_playbooks/%s.yml" % service_group
        services = self.services(service_group, args)
        if args.only:
            # for options to act on certain services create tags
            for service in services:
                if service:
                    tags.append("%s_%s" % (action, service))
            if tags:
                unknown_args.append('--tags=%s' % ','.join(tags), )
        unknown_args.extend(['--extra-vars', "desired_state=%s desired_action=%s" % (state, action)])
        return AnsiblePlaybook(self.parser).run(args, unknown_args)

    def run_supervisor_for_service_group(self, service_group, args, unknown_args):
        exit_code = 0
        if service_group == "celery":
            exit_code = self.run_for_celery(service_group, args.action, args, unknown_args)
        return exit_code

    def services(self, service_group, args):
        if args.only:
            return args.only.split(',')
        else:
            return self.SERVICES[service_group]

    def run_for_es(self, args, unknown_args):
        action = args.action
        if action == "restart":
            return RestartElasticsearch(self.parser).run(args, unknown_args)
        else:
            return self.run_ansible_module_for_service_group("es", args, unknown_args)

    def ensure_permitted_only_options(self, service_group, args):
        services = self.services(service_group, args)
        for service in services:
            assert service in self.SERVICES[service_group], \
                ("%s not allowed. Please use from %s for --only option" %
                 (service, self.SERVICES[service_group])
                 )

    def perform_action(self, service_group, args, unknown_args):
        exit_code = 0
        if service_group in ['proxy', 'redis', 'couchdb2', 'postgresql', 'rabbitmq']:
            exit_code = self.run_ansible_module_for_service_group(service_group, args, unknown_args)
        elif service_group in ['riakcs', 'kafka']:
            exit_code = self.run_ansible_playbook_for_service_group(service_group, args, unknown_args)
        elif service_group == "stanchion":
            if not args.only:
                args.only = "stanchion"
            exit_code = self.run_ansible_playbook_for_service_group('riakcs', args, unknown_args)
        elif service_group == "es":
            exit_code = self.run_for_es(args, unknown_args)
        elif service_group == "pg_standby":
            exit_code = self.run_ansible_module_for_service_group('pg_standby', args, unknown_args,
                                                                  inventory_group="pg_standby")
        elif service_group == "celery":
            exit_code = self.run_supervisor_for_service_group(service_group, args, unknown_args)
        return exit_code

    def run(self, args, unknown_args):
        service_group = args.service_group
        args.remote_user = 'ansible'
        args.become = True
        args.become_user = False
        if args.only:
            self.ensure_permitted_only_options(service_group, args)
        action = args.action
        if action == "status":
            exit_code = self.run_status_for_service_group(service_group, args, unknown_args)
        else:
            exit_code = self.perform_action(service_group, args, unknown_args)
        return exit_code<|MERGE_RESOLUTION|>--- conflicted
+++ resolved
@@ -275,12 +275,8 @@
         'postgresql': ['postgresql', 'pgbouncer'],
         'rabbitmq': ['rabbitmq'],
         'kafka': ['kafka', 'zookeeper'],
-<<<<<<< HEAD
-        'pg_standby': ['postgresql'],
+        'pg_standby': ['postgresql', 'pgbouncer'],
         'celery': ['celery']
-=======
-        'pg_standby': ['postgresql', 'pgbouncer'],
->>>>>>> 0d10107f
     }
     ACTIONS = ['start', 'stop', 'restart', 'status']
     DESIRED_STATE_FOR_ACTION = {
@@ -440,19 +436,13 @@
             if service == "celery":
                 exit_code = self.run_for_celery(service_group, 'status', args, unknown_args)
             else:
-<<<<<<< HEAD
                 if service == "redis":
                     args.shell_command = "redis-cli ping"
                 else:
                     args.shell_command = "service %s status" % self.SERVICE_PACKAGES_FOR_SERVICE.get(service, service)
                 args.inventory_group = self.get_inventory_group_for_service(service, args.service_group)
+                args.silence_warnings = True
                 exit_code = RunShellCommand(self.parser).run(args, unknown_args)
-=======
-                args.shell_command = "service %s status" % self.SERVICE_PACKAGES_FOR_SERVICE.get(service, service)
-                args.silence_warnings = True
-            args.inventory_group = self.get_inventory_group_for_service(service, args.service_group)
-            exit_code = RunShellCommand(self.parser).run(args, unknown_args, ansible_context)
->>>>>>> 0d10107f
             if exit_code is not 0:
                 # if any service status check didn't go smoothly exit right away
                 return exit_code
