--- conflicted
+++ resolved
@@ -57,8 +57,6 @@
     def generated_yml(self):
         return os.path.join(ENVIRONMENTS_DIR, self.env_name, '.generated.yml')
 
-<<<<<<< HEAD
-=======
     @lazy_immutable_property
     def authorized_keys_dir(self):
         return os.path.join(ENVIRONMENTS_DIR, '_authorized_keys')
@@ -67,7 +65,6 @@
     def get_users_yml(self, org):
         return os.path.join(ENVIRONMENTS_DIR, '_users', '{}.yml'.format(org))
 
->>>>>>> 9955e485
 
 def get_virtualenv_path():
     return os.path.dirname(sys.executable)
