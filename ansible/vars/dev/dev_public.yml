# For a real deployment
# should be e.g. 'www.commcarehq.org'
SITE_HOST: '{{ groups.proxy.0 }}'
COMMTRACK_SITE_HOST: '{{ groups.proxy.0 }}'
NO_WWW_SITE_HOST: '{{ groups.proxy.0 }}'
J2ME_SITE_HOST: 'j2me.{{ groups.proxy.0 }}'
internal_domain_name: 'localdomain'

testing: True

etc_hosts_lines: []
etc_hosts_lines_removed: []
# - "169.38.74.104   commcarehq-india.cloudant.com"

nameservers:
  - 8.8.8.8
  - 8.8.4.4

static_routes:
  - name: docker
    cmd: add
    interface: eth1
    prefix: "172.17.0.0/16"
    gateway: "192.168.121.1"
  - name: local
    cmd: del
    interface: eth1
    prefix: "10.0.0.0/8"
    gateway: "192.168.121.1"

http_proxy_address: '192.168.33.14'
http_proxy_port: '3128'
http_proxy_parent_address: '192.168.33.1'
http_proxy_parent_port: '3128'

# active sites defines the sites that will be configured with nginx
# "cchq" is always deployed, the corresponding configurations live in roles/nginx/vars
active_sites:
  cchq_ssl: True
  cchq_www_redirect_secure: True
  cchq_http: True
  cchq_www_redirect_insecure: True
  cchq_http_j2me: False
  commtrack_ssl: True
  commtrack_http: True
  riakcs: False
  icds_tableau: False
  motech: False
  motech2: False
  wiki: False
  wiki_http: False
  tableau: False
  cas_ssl: False

<<<<<<< HEAD
riak_backend: "leveldb"
riak_ring_size: 64

=======
# This is used for creating all physical resources e.g. /home/cchq/www/{{deploy_env}}
>>>>>>> af04fcd3
deploy_env: dev
# This is the name used for datadog and in settings.SERVER_ENVIRONMENT
# env_name: dev1
fake_ssl_cert: yes
ansible_user_password_sha_512: "{{ secrets.ANSIBLE_USER_PASSWORD_SHA_512 }}"

dev_users:
  present:
    - cchq
    - dmiller
    - droberts
    - jwilson
    - npellegrino
  absent: []

elasticsearch_endpoint: '{{ groups.elasticsearch.0 }}'
elasticsearch_memory: '128m'
elasticsearch_cluster_name: 'deves'

# uncomment to only allow access to eth1
#ufw_private_interface: eth1

# uncomment and change to the control machine IP when using ufw
# this ensures that ssh access from the control machine is always allowed regardless of other firewall rules
#control_machine_ip: 127.0.0.1

ECRYPTFS_PASSWORD: "{{ secrets.ECRYPTFS_PASSWORD }}"

KSPLICE_ACTIVE: no
KSPLICE_ACTIVATION_KEY: "{{ secrets.KSPLICE_ACTIVATION_KEY }}"

DATADOG_ENABLED: False
DATADOG_API_KEY: "{{ secrets.DATADOG_API_KEY }}"
DATADOG_APP_KEY: "{{ secrets.DATADOG_API_KEY }}"

CLOUDANT_CLUSTER_NAME: null

AMQP_USER: "{{ deploy_env }}_worker"
AMQP_PASSWORD: "{{ secrets.AMQP_PASSWORD }}"
AMQP_HOST: "{{ groups.celery.0 }}"
AMQP_NAME: commcarehq

# This dumps the dummy keystore, but allows the ansible script to continue, should be overriden for real deploys
#keystore_file: 'DimagiKeyStore'

backup_es: False

postgresql_version: 9.6

postgres_users:
  commcare:
    username: "{{ localsettings.PG_DATABASE_USER }}"
    password: commcarehq
  devreadonly:
    username: "devreadonly"
    password: devreadonly
    role_attr_flags: 'NOSUPERUSER,NOCREATEROLE,NOCREATEDB'
    privs:
      -
        privs: SELECT
        objs: ALL_IN_SCHEMA
  replication:
      username: 'hqrepl'
      password: 'hqrepl'
      role_attr_flags: 'LOGIN,REPLICATION'
  backup:
      username: 'hqbackup'
      password: 'hqbackup'
      role_attr_flags: 'SUPERUSER'

pg_replication_slots:
  192.168.33.16:
    - standby1

encrypted_root: '/opt/data'
postgresql_log_directory: "{{ encrypted_root }}/pg_log"
postgresql_ssl_enabled: False
postgresql_max_connections: 20
postgresql_work_mem: '8MB'
postgresql_shared_buffers: '128MB'
postgresql_max_stack_depth: '6MB'
postgresql_effective_cache_size: '4GB'
postgresql_max_standby_delay: '-1'
pgbouncer_max_connections: 100
pgbouncer_default_pool: 15
pgbouncer_reserve_pool: 4
pgbouncer_pool_timeout: 2
pgbouncer_pool_mode: session
postgresql_wal_keep_segments: 8
pgstandby_wal_keep_segments: 8

shared_drive_enabled: True
backup_postgres: dump
backup_blobdb: True
postgresql_backup_master: True
postgres_s3: False
nadir_hour: 18

nofile_limit: 65536
nginx_worker_rlimit_nofile: "{{ nofile_limit }}"

supervisor_http_enabled: True
supervisor_http_username: "{{ secrets.SUPERVISOR_HTTP_USERNAME }}"
supervisor_http_password: "{{ secrets.SUPERVISOR_HTTP_PASSWORD }}"

formplayer_db_name: formplayer

# postgresql_dbs keys description
#
#postgresql_dbs:
#  - name: "database_name"
#    host: "db_host" # defaults to localsettings.PG_DATABASE_HOST
#    port: "db_port" # defaults to  localsettings.get('PG_DATABASE_PORT', 5432))
#    user: "db user for django" # defaults to localsettings.PG_DATABASE_USER
#    password: "db user password for django" # defaults to localsettings.PG_DATABASE_PASSWORD
#    options: "django db options dict" # defaults to localsettings.get('PG_DATABASE_OPTIONS', {})
#    django_alias: "default" # if present this DB will be configured for django under this alias
#    shards: [0, 99] # pl_proxy shards assigned to this DB (total accross all DB's must be power of 2)

postgresql_dbs:
  - name: commcarehq_ucr
    django_alias: ucr
    django_migrate: False
  - name: "{{localsettings.PG_DATABASE_NAME}}"
    django_alias: default
  - name: "{{ formplayer_db_name }}"

# example setup for sharded database
# also set localsettings.USE_PARTITIONED_DATABASE to True
#
#postgresql_dbs:
#  - django_alias: default
#    name: "{{localsettings.PG_DATABASE_NAME}}"
#  - django_alias: proxy
#    name: commcarehq_proxy
#  - django_alias: p1
#    name: commcarehq_p1
#    shards: [0, 99]
#  - django_alias: p2
#    name: commcarehq_p2
#    shards: [100, 199]
#  - django_alias: p3
#    name: commcarehq_p3
#    shards: [200, 299]
#  - django_alias: p4
#    name: commcarehq_p4
#    shards: [300, 399]
#  - django_alias: p5
#    name: commcarehq_p5
#    shards: [400, 511]
#  - name: commcarehq_ucr
#    django_alias: ucr

mailrelay: 'relay.example.com'
root_email: 'root@example.com'

couchdb2:
  username: "{{ localsettings_private.COUCH_USERNAME }}"
  password: "{{ localsettings_private.COUCH_PASSWORD }}"

couch_dbs:
  default:
    host: "{{ groups.couchdb2.0 }}"
    port: 15984
    name: commcarehq
    username: "{{ localsettings_private.COUCH_USERNAME }}"
    password: "{{ localsettings_private.COUCH_PASSWORD }}"
    is_https: False
  users:
    host: "{{ groups.couchdb2.0 }}"
    port: 15984
    name: commcarehq__users
    username: "{{ localsettings_private.COUCH_USERNAME }}"
    password: "{{ localsettings_private.COUCH_PASSWORD }}"
    is_https: False

localsettings:
  ALLOWED_HOSTS:
    - localhost
    - 127.0.0.1
    - "{{ SITE_HOST }}"
#  BANK_ACCOUNT_NUMBER: "{{ localsettings_private.BANK_ACCOUNT_NUMBER }}"
#  BANK_ADDRESS:
#  BANK_NAME:
#  BANK_SWIFT_CODE:
  BANK_ROUTING_NUMBER_ACH: "{{ localsettings_private.BANK_ROUTING_NUMBER_ACH }}"
  BANK_ROUTING_NUMBER_WIRE: "{{ localsettings_private.BANK_ROUTING_NUMBER_WIRE }}"
  BITLY_APIKEY: "{{ localsettings_private.BITLY_APIKEY }}"
  BITLY_LOGIN: "{{ localsettings_private.BITLY_LOGIN }}"
#  BOOKKEEPER_CONTACT_EMAILS: "{{ localsettings_private.BOOKKEEPER_CONTACT_EMAILS }}"
  BROKER_URL: 'amqp://{{ AMQP_USER }}:{{ AMQP_PASSWORD }}@{{ AMQP_HOST }}:5672/{{ AMQP_NAME }}'
  CELERY_FLOWER_URL: "http://{{ groups.celery.0 }}:5555"
  CELERY_PERIODIC_QUEUE: 'celery_periodic'
#  CELERY_REMINDER_CASE_UPDATE_QUEUE:
#  CELERY_REMINDER_RULE_QUEUE:
#  CELERY_REPEAT_RECORD_QUEUE:
  CELERY_RESULT_BACKEND: 'database'
#  COUCH_CACHE_DOCS:
#  COUCH_CACHE_VIEWS:
  COUCH_MONITORING_USERNAME: commcarehq
  COUCH_MONITORING_PASSWORD: commcarehq
  DEPLOY_MACHINE_NAME: "{{ inventory_hostname }}"
  DROPBOX_APP_NAME: "{{ localsettings_private.DROPBOX_APP_NAME }}"
  DROPBOX_KEY: "{{ localsettings_private.DROPBOX_KEY }}"
  DROPBOX_SECRET: "{{ localsettings_private.DROPBOX_SECRET }}"
  ELASTICSEARCH_HOST: "{{ groups.elasticsearch.0 }}"
  ELASTICSEARCH_PORT: '9200'
  EMAIL_LOGIN: "{{ localsettings_private.EMAIL_LOGIN }}"
  EMAIL_PASSWORD: "{{ localsettings_private.EMAIL_PASSWORD }}"
  # Run `python -m smtpd -n -c DebuggingServer 0.0.0.0:1025` on proxy
  EMAIL_SMTP_HOST: '{{ groups.proxy.0 }}'
  EMAIL_SMTP_PORT: '1025'
  # use True in prod!
  EMAIL_USE_TLS: no
  FULLSTORY_ID:
  GMAPS_API_KEY: "{{ localsettings_private.GMAPS_API_KEY }}"
  GOOGLE_ANALYTICS_API_ID: "{{ localsettings_private.GOOGLE_ANALYTICS_API_ID }}"
  HUBSPOT_API_ID: "{{ localsettings_private.HUBSPOT_API_ID }}"
  HUBSPOT_API_KEY: "{{ localsettings_private.HUBSPOT_API_KEY }}"
  HQ_INSTANCE: 'dev'
#  INVOICE_FROM_ADDRESS:
#  INVOICE_PREFIX:
#  INVOICE_STARTING_NUMBER:
  JAR_KEY_ALIAS: ''
  JAR_KEY_PASS: "{{ localsettings_private.JAR_KEY_PASS }}"
  JAR_STORE_PASS: "{{ localsettings_private.JAR_STORE_PASS }}"
  J2ME_ADDRESS: ''
  KAFKA_URL: ''
  KISSMETRICS_KEY: "{{ localsettings_private.KISSMETRICS_KEY }}"
  LOCAL_PILLOWS:
    custom:
      - name: 'kafka-ucr-main-custom-1'
        class: 'corehq.apps.userreports.pillow.ConfigurableReportKafkaPillow'
        instance: 'corehq.apps.userreports.pillow.get_kafka_ucr_static_pillow'
        params:
          ucr_division: '09'
      - name: 'kafka-ucr-main-custom-2'
        class: 'corehq.apps.userreports.pillow.ConfigurableReportKafkaPillow'
        instance: 'corehq.apps.userreports.pillow.get_kafka_ucr_static_pillow'
        params:
          ucr_division: 'af'
#  MAPS_LAYERS:
#  MEDIA_ROOT:
  OPEN_EXCHANGE_RATES_API_ID: "{{ localsettings_private.OPEN_EXCHANGE_RATES_API_ID }}"
  PG_DATABASE_HOST: "{{ groups.postgresql.0 }}"
  PG_DATABASE_NAME: commcarehq
  PG_DATABASE_PASSWORD: commcarehq
  PG_DATABASE_USER: commcarehq
#  PILLOWTOP_MACHINE_ID:
#  PILLOW_RETRY_QUEUE_ENABLED:
  REDIS_DB: '0'
  REDIS_HOST: "{{ groups.redis.0 }}"
  REDIS_PORT: '6379'
#  REMINDERS_QUEUE_ENABLED:
  REPORTING_DATABASES:
    ucr: ucr
  SECRET_KEY: "{{ localsettings_private.SECRET_KEY }}"
#  SENTRY_PUBLIC_KEY: "{{ localsettings_private.SENTRY_PUBLIC_KEY }}"
#  SENTRY_PRIVATE_KEY: "{{ localsettings_private.SENTRY_PRIVATE_KEY }}"
#  SENTRY_PROJECT_ID: "{{ localsettings_private.SENTRY_PROJECT_ID }}"
#  SENTRY_QUERY_URL: "{{ localsettings_private.SENTRY_QUERY_URL }}"
#  SENTRY_API_KEY: "{{ localsettings_private.SENTRY_API_KEY }}"
  STATIC_CDN: ""
#  SIMPLE_API_KEYS: "{{ localsettings_private.SIMPLE_API_KEYS }}"
#  SMS_QUEUE_ENABLED: ''
#  STAGING_DOMAINS:
#  STATIC_ROOT:
#  STRIPE_PRIVATE_KEY: "{{ localsettings_private.STRIPE_PRIVATE_KEY }}"
#  STRIPE_PUBLIC_KEY: "{{ localsettings_private.STRIPE_PUBLIC_KEY }}"
  TOUCHFORMS_API_PASSWORD: "{{ localsettings_private.TOUCHFORMS_API_PASSWORD }}"
  TOUCHFORMS_API_USER: 'touchforms@example.com'
  XFORMS_PLAYER_URL: "http://{{ groups.touchforms.0 }}:4444"
  FORMPLAYER_URL: "http://{{ groups.touchforms.0 }}:8181"
#  ENABLE_DRACONIAN_SECURITY_FEATURES: yes<|MERGE_RESOLUTION|>--- conflicted
+++ resolved
@@ -52,13 +52,10 @@
   tableau: False
   cas_ssl: False
 
-<<<<<<< HEAD
 riak_backend: "leveldb"
 riak_ring_size: 64
 
-=======
 # This is used for creating all physical resources e.g. /home/cchq/www/{{deploy_env}}
->>>>>>> af04fcd3
 deploy_env: dev
 # This is the name used for datadog and in settings.SERVER_ENVIRONMENT
 # env_name: dev1
