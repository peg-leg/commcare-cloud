# CouchDB
- name: Install prequisites
  apt: name={{ item }} state=present
  with_items:
    - build-essential
    - g++
    - erlang-base
    - erlang-dev
    - erlang-eunit
    - erlang-nox
    - libmozjs185-dev
    - libicu-dev
    - libcurl4-gnutls-dev
    - libtool

- name: Check CouchDB existence
  stat: path={{ couchdb_install_path }}
  register: couchdb_path

- name: Download CouchDB source
  sudo: no
  get_url:
    url: "{{ couchdb_source_mirror }}/{{ couchdb_version }}/{{ couchdb_distro_filename }}"
    dest: ~/{{ couchdb_distro_filename }}
  when: not couchdb_path.stat.exists

# Note 'chdir: ~/' evaluates to /home/<ansible_user> or to /root/ depending on whether `sudo` is set to 'no' or 'yes'
- name: Compile CouchDB
  shell: "{{ item }}"
  args:
    chdir: ~/
  sudo: no
  with_items:
    - tar xvf ~/{{ couchdb_distro_filename }}
    - cd apache-couchdb-{{ couchdb_version }} && ./configure
    - make -C ~/apache-couchdb-{{ couchdb_version }}
  when: not couchdb_path.stat.exists
  register: couchdb_compile

- stat: path=~/
  sudo: no
  register: ansible_home_path

- name: Install CouchDB
  shell: "{{ item }}"
  args:
    chdir: "{{ ansible_home_path.stat.path }}"
  sudo: yes
  with_items:
    - make install -C ./apache-couchdb-{{ couchdb_version }}
    - rm -rf ./apache-couchdb-{{ couchdb_version }}*
  when: not couchdb_path.stat.exists and couchdb_compile|success

- name: Add CouchDB user
  user: name=couchdb createhome=no password=no state=present

- name: Apply CouchDB config
  template: src=local.ini.j2 dest=/usr/local/etc/couchdb/local.ini

- name: CouchDB ownership permissions
  file: path={{ item }} owner=couchdb group=couchdb recurse=yes state=directory
  with_items:
    - /usr/local/var/log/couchdb
    - /usr/local/var/lib/couchdb
    - /usr/local/var/run/couchdb
    - /usr/local/etc/couchdb/
    - '{{ couch_data_dir }}'

- name: Configure CouchDB as service
  file: src=/usr/local/etc/init.d/couchdb dest=/etc/init.d/couchdb state=link

- name: Update rc.d
  shell: update-rc.d couchdb defaults

- name: Start CouchDB service
  service: name=couchdb state=started

- name: Add CouchDB databases
  shell: "{{ item }}"
  with_items:
<<<<<<< HEAD
    - curl -X PUT "http://{{ localsettings.COUCH_SERVER_ROOT }}:{{ localsettings.COUCH_PORT }}/{{ localsettings.COUCH_DATABASE_NAME }}"
    - curl -X PUT "http://{{ localsettings.COUCH_SERVER_ROOT }}:{{ localsettings.COUCH_PORT }}/_config/admins/{{ localsettings.COUCH_USERNAME }}" -d '"{{ localsettings.COUCH_PASSWORD }}"'
=======
    - curl -X PUT "{{ couchdb_base_url }}/{{ localsettings.COUCH_DATABASE_NAME }}"
    - curl -X PUT "{{ couchdb_base_url }}/_config/admins/{{ localsettings.COUCH_USERNAME }}" -d '"{{ localsettings.COUCH_PASSWORD }}"'
>>>>>>> 10cc0f76
<|MERGE_RESOLUTION|>--- conflicted
+++ resolved
@@ -78,10 +78,5 @@
 - name: Add CouchDB databases
   shell: "{{ item }}"
   with_items:
-<<<<<<< HEAD
-    - curl -X PUT "http://{{ localsettings.COUCH_SERVER_ROOT }}:{{ localsettings.COUCH_PORT }}/{{ localsettings.COUCH_DATABASE_NAME }}"
-    - curl -X PUT "http://{{ localsettings.COUCH_SERVER_ROOT }}:{{ localsettings.COUCH_PORT }}/_config/admins/{{ localsettings.COUCH_USERNAME }}" -d '"{{ localsettings.COUCH_PASSWORD }}"'
-=======
     - curl -X PUT "{{ couchdb_base_url }}/{{ localsettings.COUCH_DATABASE_NAME }}"
-    - curl -X PUT "{{ couchdb_base_url }}/_config/admins/{{ localsettings.COUCH_USERNAME }}" -d '"{{ localsettings.COUCH_PASSWORD }}"'
->>>>>>> 10cc0f76
+    - curl -X PUT "{{ couchdb_base_url }}/_config/admins/{{ localsettings.COUCH_USERNAME }}" -d '"{{ localsettings.COUCH_PASSWORD }}"'