---
nginx_sites:
- server:
   file_name: motech2
   listen: "443 ssl"
   # Move these to a localsetting?
   server_name: test-supply-motech.commcarehq.org
   proxy_set_headers:
   - "Host $http_host"
   - "X-Forwarded-For $remote_addr"
   - "X-Forwarded-Proto $scheme"
   - "X-Forwarded-Host $host:443"
   error_page: "502 503 /errors/50x.html"
<<<<<<< HEAD
   location1:
    name: /
    proxy_pass: http://motech2.internal.commcarehq.org:8080
    proxy_read_timeout: 180s
   location2:
    name: /errors
    alias: "{{ errors_home }}/pages"
=======
   locations:
     - name: /
       proxy_pass: http://motech2.internal.commcarehq.org:8080
     - name: /errors
       alias: "{{ errors_home }}/pages"
>>>>>>> 3e5aba14
<|MERGE_RESOLUTION|>--- conflicted
+++ resolved
@@ -11,18 +11,9 @@
    - "X-Forwarded-Proto $scheme"
    - "X-Forwarded-Host $host:443"
    error_page: "502 503 /errors/50x.html"
-<<<<<<< HEAD
-   location1:
-    name: /
-    proxy_pass: http://motech2.internal.commcarehq.org:8080
-    proxy_read_timeout: 180s
-   location2:
-    name: /errors
-    alias: "{{ errors_home }}/pages"
-=======
    locations:
      - name: /
        proxy_pass: http://motech2.internal.commcarehq.org:8080
+       proxy_read_timeout: 180s
      - name: /errors
-       alias: "{{ errors_home }}/pages"
->>>>>>> 3e5aba14
+       alias: "{{ errors_home }}/pages"