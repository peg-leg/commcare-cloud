---
# roles/postgresql/tasks/main.yml

- name: Add PosgreSQL apt repo
  apt_repository: repo='deb http://apt.postgresql.org/pub/repos/apt/ {{ ansible_lsb.codename}}-pgdg main' state=present
  register: add_postgresql_repo
  tags:
    - pgbouncer

- name: Add PosgreSQL apt key
  apt_key: url=https://www.postgresql.org/media/keys/ACCC4CF8.asc state=present
  tags:
    - pgbouncer

- name: Update package list
  apt: update_cache=yes
  when: add_postgresql_repo|changed
  tags:
    - pgbouncer

- name: Install PostgreSQL & dependencies
  apt: name="{{ item }}" state=present
  with_items:
    - "postgresql-{{ postgresql_version }}"
    - "postgresql-{{ postgresql_version }}-plproxy"
    - "postgresql-contrib-{{ postgresql_version }}"
    - "postgresql-server-dev-{{ postgresql_version }}"
    - python-docutils  # required for building pghashlib
    - libpq-dev
    - python-psycopg2
    - unzip

- name: Check for original postgresql directory
  stat: path="{{ postgresql_dir_original_path }}/{{ postgresql_version }}"
  register: orig_path

- name: Make new postgresql directory
  sudo: yes
  file:
    path: '{{ postgresql_dir_path }}'
    owner: postgres
    group: postgres
    mode: 0755
    state: directory

- name: Check for new postgresql directory
  stat: path="{{ postgresql_dir_path }}/{{ postgresql_version }}"
  register: new_path

- name: Assert postgresql directory shows up in exactly one place
  fail: msg="postgresl directory must either be {{ postgresql_dir_path }} or {{ postgresql_dir_original_path }} (and not both)"
  when: ((orig_path.stat.exists and new_path.stat.exists) or (not orig_path.stat.exists and not new_path.stat.exists))

- name: Move postgres to encrypted drive
  command: "mv {{ postgresql_dir_original_path }}/{{ postgresql_version }} {{ postgresql_dir_path }}/{{ postgresql_version }}"
  when: orig_path.stat.exists

- name: generate en_US.UTF-8 locale
  locale_gen: name='en_US.UTF-8' state=present

- name: assert hot standby config correct
  assert: { that: "hot_standby_server is not defined or hot_standby_server in groups.pg_standby"}

- name: PostgreSQL app configuration
  sudo_user: postgres
  template: src=postgresql.conf.j2 dest="{{ postgresql_config_home }}/postgresql.conf"
  notify: Restart postgres

- name: PostgreSQL access configuration
  sudo_user: postgres
  template: src=pg_hba.conf.j2 dest="{{ postgresql_config_home }}/pg_hba.conf"
  notify: Reload postgres

- name: start postgresql
  sudo_user: postgres
  service: name=postgresql state=started

- name: Create PostgreSQL users
  sudo_user: postgres
  postgresql_user:
    name: "{{ localsettings.PG_DATABASE_USER }}"
    password: "{{ localsettings.PG_DATABASE_PASSWORD }}"
    role_attr_flags: CREATEDB
    state: present
    port: "{{ postgresql_port }}"

- name: check postgres database hosts
  assert: { that: "item.host is not defined or item.host in groups.postgresql" }
  with_items: "{{ postgresql_dbs }}"

- name: Create PostgreSQL databases
  sudo_user: postgres
  postgresql_db:
    name: "{{ item.name }}"
    state: present
    port: "{{ postgresql_port }}"
    owner: "{{ item.get('user', localsettings.PG_DATABASE_USER) }}"
    encoding: 'UTF-8'
    lc_collate: 'en_US.UTF-8'
    lc_ctype: 'en_US.UTF-8'
    template: 'template0'
  with_items: "{{ postgresql_dbs }}"
  when: (item.get('host', localsettings.PG_DATABASE_HOST) == inventory_hostname) or is_monolith|bool

- name: Install pgbouncer
  apt: name=pgbouncer state=present
  notify: Start pgbouncer
  tags:
    - pgbouncer

- name: pgbouncer configuration
  template: src=pgbouncer.ini.j2 dest="{{ pg_bouncer_ini }}"
  notify: Reload pgbouncer
  tags:
    - pgbouncer

- name: pgbouncer users
  template: src=pgbouncer.users.j2 dest="{{ pg_bouncer_users }}"
  notify: Reload pgbouncer
  tags:
    - pgbouncer

- name: pgbouncer defaults
  template: src=pgbouncer.defaults.j2 dest=/etc/default/pgbouncer
  tags:
    - pgbouncer

- name: Download pghashlib
  get_url: url=https://github.com/markokr/pghashlib/archive/master.zip dest=/tmp/pghashlib.zip

- name: Unzip pghashlib
  command: unzip pghashlib.zip
  args:
     chdir: /tmp
     creates: /tmp/pghashlib-master

- name: Install pghashlib
  sudo: yes
  shell: "PG_CONFIG={{postgres_install_dir}}/bin/pg_config make install"
  args:
    chdir: /tmp/pghashlib-master
    creates: "{{postgres_install_dir}}/lib/hashlib.so"
  notify:
    - Run ldconfig
    - Restart postgres

- name: Create plproxy extension
  sudo_user: postgres
  postgresql_ext:
    name: plproxy
    db: "{{item.name}}"
<<<<<<< HEAD
  when: (item.get('django_alias') == 'proxy' and item.get('host', localsettings.PG_DATABASE_HOST) == inventory_hostname) or is_monolith
  with_items: "{{ postgresql_dbs }}"
=======
  when: (item.get('django_alias') == 'proxy' and item.get('host', localsettings.PG_DATABASE_HOST) == inventory_hostname) or is_monolith|bool
  with_items: postgresql_dbs
>>>>>>> 8a56785b

- name: Create pghashlib extension
  sudo_user: postgres
  postgresql_ext:
    name: hashlib
    db: "{{item.name}}"
<<<<<<< HEAD
  when: (item.get('django_alias') == 'proxy' and item.get('host', localsettings.PG_DATABASE_HOST) == inventory_hostname) or is_monolith
  with_items: "{{ postgresql_dbs }}"
=======
  when: (item.get('django_alias') == 'proxy' and item.get('host', localsettings.PG_DATABASE_HOST) == inventory_hostname) or is_monolith|bool
  with_items: postgresql_dbs
>>>>>>> 8a56785b

- name: Make plproxy a trusted language
  sudo_user: postgres
  postgresql_lang:
    lang: plproxy
    trust: True
    db: "{{item.name}}"
<<<<<<< HEAD
  when: (item.get('django_alias') == 'proxy' and item.get('host', localsettings.PG_DATABASE_HOST) == inventory_hostname) or is_monolith
  with_items: "{{ postgresql_dbs }}"
=======
  when: (item.get('django_alias') == 'proxy' and item.get('host', localsettings.PG_DATABASE_HOST) == inventory_hostname) or is_monolith|bool
  with_items: postgresql_dbs
>>>>>>> 8a56785b

- name: Grant usage on plproxy FDW
  sudo_user: postgres
  shell: "{{postgres_install_dir}}/bin/psql -U postgres -p {{postgresql_port}} {{item.name}} -c \"GRANT USAGE on FOREIGN DATA WRAPPER plproxy to {{item.get('user', localsettings.PG_DATABASE_USER)}}\""
<<<<<<< HEAD
  when: (item.get('django_alias') == 'proxy' and item.get('host', localsettings.PG_DATABASE_HOST) == inventory_hostname) or is_monolith
  with_items: "{{ postgresql_dbs }}"
=======
  when: (item.get('django_alias') == 'proxy' and item.get('host', localsettings.PG_DATABASE_HOST) == inventory_hostname) or is_monolith|bool
  with_items: postgresql_dbs
>>>>>>> 8a56785b
<|MERGE_RESOLUTION|>--- conflicted
+++ resolved
@@ -149,26 +149,16 @@
   postgresql_ext:
     name: plproxy
     db: "{{item.name}}"
-<<<<<<< HEAD
-  when: (item.get('django_alias') == 'proxy' and item.get('host', localsettings.PG_DATABASE_HOST) == inventory_hostname) or is_monolith
+  when: (item.get('django_alias') == 'proxy' and item.get('host', localsettings.PG_DATABASE_HOST) == inventory_hostname) or is_monolith|bool
   with_items: "{{ postgresql_dbs }}"
-=======
-  when: (item.get('django_alias') == 'proxy' and item.get('host', localsettings.PG_DATABASE_HOST) == inventory_hostname) or is_monolith|bool
-  with_items: postgresql_dbs
->>>>>>> 8a56785b
 
 - name: Create pghashlib extension
   sudo_user: postgres
   postgresql_ext:
     name: hashlib
     db: "{{item.name}}"
-<<<<<<< HEAD
-  when: (item.get('django_alias') == 'proxy' and item.get('host', localsettings.PG_DATABASE_HOST) == inventory_hostname) or is_monolith
+  when: (item.get('django_alias') == 'proxy' and item.get('host', localsettings.PG_DATABASE_HOST) == inventory_hostname) or is_monolith|bool
   with_items: "{{ postgresql_dbs }}"
-=======
-  when: (item.get('django_alias') == 'proxy' and item.get('host', localsettings.PG_DATABASE_HOST) == inventory_hostname) or is_monolith|bool
-  with_items: postgresql_dbs
->>>>>>> 8a56785b
 
 - name: Make plproxy a trusted language
   sudo_user: postgres
@@ -176,21 +166,11 @@
     lang: plproxy
     trust: True
     db: "{{item.name}}"
-<<<<<<< HEAD
-  when: (item.get('django_alias') == 'proxy' and item.get('host', localsettings.PG_DATABASE_HOST) == inventory_hostname) or is_monolith
+  when: (item.get('django_alias') == 'proxy' and item.get('host', localsettings.PG_DATABASE_HOST) == inventory_hostname) or is_monolith|bool
   with_items: "{{ postgresql_dbs }}"
-=======
-  when: (item.get('django_alias') == 'proxy' and item.get('host', localsettings.PG_DATABASE_HOST) == inventory_hostname) or is_monolith|bool
-  with_items: postgresql_dbs
->>>>>>> 8a56785b
 
 - name: Grant usage on plproxy FDW
   sudo_user: postgres
   shell: "{{postgres_install_dir}}/bin/psql -U postgres -p {{postgresql_port}} {{item.name}} -c \"GRANT USAGE on FOREIGN DATA WRAPPER plproxy to {{item.get('user', localsettings.PG_DATABASE_USER)}}\""
-<<<<<<< HEAD
-  when: (item.get('django_alias') == 'proxy' and item.get('host', localsettings.PG_DATABASE_HOST) == inventory_hostname) or is_monolith
-  with_items: "{{ postgresql_dbs }}"
-=======
   when: (item.get('django_alias') == 'proxy' and item.get('host', localsettings.PG_DATABASE_HOST) == inventory_hostname) or is_monolith|bool
-  with_items: postgresql_dbs
->>>>>>> 8a56785b
+  with_items: "{{ postgresql_dbs }}"