--- conflicted
+++ resolved
@@ -41,7 +41,8 @@
     - datadog_integration_zk
     - datadog_integration_jmx
     - datadog_integration_celery
-<<<<<<< HEAD
+    - datadog_integration_couch
+    - datadog_integration_process
 
 - name: remove cloudant check
   file:
@@ -83,8 +84,4 @@
     - datadog_integration_riakcs
     - datadog_integration_zk
     - datadog_integration_jmx
-    - datadog_integration_celery
-=======
-    - datadog_integration_couch
-    - datadog_integration_process
->>>>>>> e05ef961
+    - datadog_integration_celery