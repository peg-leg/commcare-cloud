- name: Downloads Directory
  file: path="/home/{{ cchq_user }}/downloads/" state=directory

- name: Create elasticsearch user
  user: name=elasticsearch createhome=no password=no state=present

- name: Elasticsearch User
  user: name=elasticsearch state=present

- name: Download Elasticsearch
  sudo: yes
  get_url:
    url: "https://download.elasticsearch.org/elasticsearch/elasticsearch/elasticsearch-{{ elasticsearch_version }}.tar.gz"
    dest: "/home/{{ cchq_user }}/downloads/elasticsearch-{{ elasticsearch_version }}.tar.gz"
    sha256sum: "{{ elasticsearch_download_sha256 }}"

- name: Unarchive Elasticsearch
  sudo: yes
  unarchive:
    src: "/home/{{ cchq_user }}/downloads/elasticsearch-{{ elasticsearch_version }}.tar.gz"
    dest: /opt/
    copy: no

- name: Chown Elasticsearch
  sudo: yes
  file:
    state: directory
    owner: elasticsearch
    group: elasticsearch
    recurse: yes
    path: "{{ elasticsearch_home }}"

- name: Create /etc/elasticsearch
  sudo: yes
  file: path="{{ elasticsearch_conf_dir }}" state=directory

- name: Copy Elasticsearch Config
  sudo: yes
  template:
    src: config/elasticsearch.yml.j2
    dest: "{{ elasticsearch_conf_dir }}/elasticsearch.yml"
  register: copy_elasticsearch_conf_result
  tags:
    - es_conf

- name: Copy Elasticsearch logging config
  sudo: yes
  template:
    src: config/logging.yml.j2
    dest: "{{ elasticsearch_conf_dir }}/logging.yml"
  register: copy_elasticsearch_logging_result
  tags:
    - es_conf

- name: Copy Elasticsearch Upstart Conf
  sudo: yes
  template:
    src: upstart/elasticsearch.conf.j2
    dest: "/etc/init/elasticsearch.conf"
  register: copy_elasticsearch_upstart_result
  tags:
    - es_conf

- debug: msg="If you're just updating the ES conf then you sill need to restart the cluster. Use  the 'es_rolling_restart' playbook."
  when: copy_elasticsearch_conf_result.changed

- name: Create Elasticsearch data directories
  sudo: yes
  file:
    path: "{{ item }}"
    state: directory
    owner: elasticsearch
    group: elasticsearch
    mode: 0755
  with_items:
    - "{{ elasticsearch_data_dir }}"
    - "{{ elasticsearch_data_dir }}/data"
    - "{{ elasticsearch_data_dir }}/logs"

- name: Install elasticsearch python client
  sudo: yes
  pip: 
    name: elasticsearch
    version: 1.9.0

- name: Check for installed plugins
  shell: "{{ elasticsearch_home }}/bin/plugin --list"
  register: installed_plugins

- name: Install elasticsearch aws plugin
  sudo: yes
  shell: "{{ elasticsearch_home }}/bin/plugin install elasticsearch/elasticsearch-cloud-aws/{{ aws_plugin_version }}"
  when: backup_es and "'cloud-aws' not in installed_plugins.stdout"

- name: Reload upstart
  sudo: yes
  shell: initctl reload-configuration

- name: Start Elasticsearch
  sudo: yes
  service: name=elasticsearch state=started
  register: result
  failed_when: result.state != "started"
  tags: after-reboot

- name: Restart Elasticsearch
  sudo: yes
  service: name=elasticsearch state=restarted
  when: copy_elasticsearch_conf_result.changed or copy_elasticsearch_upstart_result.changed or copy_elasticsearch_logging_result.changed
  tags:
    - es_restart

- name: Create initial snapshot
  uri:
    url: 'http://{{ groups.elasticsearch.0 }}:9200/_snapshot/{{ es_repository_name }}'
    method: PUT
    body: ' {"type": "s3", "settings": {"bucket": "{{ es_snapshot_bucket }}", "compress": "true", "server_side_encryption": "true", "endpoint": "s3.{{ aws_region }}.amazonaws.com" }}'
  when: backup_es and inventory_hostname == "{{ groups.elasticsearch.0 }}"

- name: Remove old backup script
  file:
    dest: "/etc/cron.d/create_es_snapshot.py"
    state: absent
  tags: cron

- name: Copy es backup script
  sudo: yes
  template:
    src: "create_es_snapshot.py.j2"
    dest: "/usr/local/sbin/create_es_snapshot.py"
    group: root
    owner: root
    mode: 0700
    backup: yes
  when: backup_es and inventory_hostname == "{{ groups.elasticsearch.0 }}"
  tags: cron

- name: Create es backup cron job
  sudo: yes
  cron:
    name: "Daily ES Snapshot"
<<<<<<< HEAD
    job: "/etc/cron.d/create_es_snapshot.py"
=======
    job: "/usr/local/sbin/create_es_snapshot.py"
>>>>>>> 6b4279f9
    hour: "{{ (nadir_hour|default(0)+4) % 24 }}"
    minute: 0
    user: root
    cron_file: create_es_snapshot
  when: backup_es and inventory_hostname == "{{ groups.elasticsearch.0 }}"
  tags: cron<|MERGE_RESOLUTION|>--- conflicted
+++ resolved
@@ -139,11 +139,7 @@
   sudo: yes
   cron:
     name: "Daily ES Snapshot"
-<<<<<<< HEAD
-    job: "/etc/cron.d/create_es_snapshot.py"
-=======
     job: "/usr/local/sbin/create_es_snapshot.py"
->>>>>>> 6b4279f9
     hour: "{{ (nadir_hour|default(0)+4) % 24 }}"
     minute: 0
     user: root
