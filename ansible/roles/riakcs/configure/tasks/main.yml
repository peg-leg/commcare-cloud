# Config files contain secret keys so set mode=0640

- include_vars: ../../install/defaults/main.yml

- set_fact: conf_path="{{ riak_conf if name == 'riak' else riakcs_conf if name == 'riakcs' else stanchion_conf }}"

- name: "Create {{ name }} data dirs"
  file: >
    path="{{ item }}"
    state=directory
    owner="{{ name }}"
    group=riak
    mode=0770
  notify: "restart {{ name }}"
  with_items: "{{ data_dirs }}"

- name: "Copy {{ name }} defaults"
  # works on ubuntu. may need to do other things for other platforms
  copy: >
    content="ulimit -n {{ ulimit_n }}"
    dest="/etc/default/{{ service }}"
    owner=root
    group=root
    force=yes

- name: "Create {{ name }} conf dir"
  file: >
    path="{{ conf_path | dirname }}"
    state=directory
    owner=root
    group=root

- name: "Set {{ name }} conf"
  template: >
    src="{{ name }}.conf.j2"
    dest="{{ conf_path }}"
    owner=root
    group=riak
    mode=0640
  notify: "restart {{ name }}"

<<<<<<< HEAD
- name: Set {{ name }} extra conf
  template: >
    src={{ extra_conf }}.j2
    dest={{ conf_path | dirname }}/{{ extra_conf }}
    owner=root
    group=riak
    mode=0640
  notify: restart {{ name }}
  when: extra_conf != ""

- name: Drop {{ name }} {{ drop_conf }}
=======
- name: "Drop {{ name }} {{ drop_conf }}"
>>>>>>> 85ad5ac9
  file: >
    path="{{ conf_path | dirname }}/{{ drop_conf }}"
    state=absent
  notify: "restart {{ name }}"
  when: drop_conf != ""

- name: "Start {{ name }}"
  service: name="{{ service }}" state=started enabled=yes
  when: not riakcs_deb_check.get("skipped")<|MERGE_RESOLUTION|>--- conflicted
+++ resolved
@@ -39,7 +39,6 @@
     mode=0640
   notify: "restart {{ name }}"
 
-<<<<<<< HEAD
 - name: Set {{ name }} extra conf
   template: >
     src={{ extra_conf }}.j2
@@ -50,10 +49,7 @@
   notify: restart {{ name }}
   when: extra_conf != ""
 
-- name: Drop {{ name }} {{ drop_conf }}
-=======
 - name: "Drop {{ name }} {{ drop_conf }}"
->>>>>>> 85ad5ac9
   file: >
     path="{{ conf_path | dirname }}/{{ drop_conf }}"
     state=absent
