--- conflicted
+++ resolved
@@ -1,18 +1,7 @@
 ---
 # roles/pg_standby/tasks/main.yml
 
-<<<<<<< HEAD
-- name: Create wal archive directory
-  become: yes
-  file:
-    path: '{{ archive_dir }}'
-    owner: postgres
-    group: postgres
-    mode: 0755
-    state: directory
-=======
 - include: setup_keys.yml
->>>>>>> 7b073695
 
 - name: PostgreSQL recovery configuration
   template: src=recovery.conf.j2 dest="{{ postgresql_home }}/recovery.conf" owner="postgres" group="postgres"
