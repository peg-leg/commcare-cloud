--- conflicted
+++ resolved
@@ -1,11 +1,7 @@
 ---
 
 - name: Check for valid partition table on block storage device
-<<<<<<< HEAD
-  become: true
-=======
   become: yes
->>>>>>> bacbc001
   shell: fdisk -l 2>&1 | grep 'Disk {{ datavol_device }} doesn.t contain a valid partition table'
   register: partition_check
   when: datavol_device is defined and ansible_hostname not in groups['lvm']
@@ -14,11 +10,7 @@
   check_mode: no
 
 - name: Create partition on block storage volume
-<<<<<<< HEAD
-  become: true
-=======
   become: yes
->>>>>>> bacbc001
   shell: echo -e "o\nn\np\n1\n\n\nw" | fdisk {{ datavol_device }}
   # http://superuser.com/a/739586/86694
   # o - clear in memory partition table
@@ -31,20 +23,12 @@
   when: datavol_device is defined and partition_check.rc == 0 and ansible_hostname not in groups['lvm']
 
 - name: Format block storage volume
-<<<<<<< HEAD
-  become: true
-=======
   become: yes
->>>>>>> bacbc001
   filesystem: fstype=ext4 dev="{{ datavol_device }}1"
   when: datavol_device is defined
 
 - name: Mount block storage volume
-<<<<<<< HEAD
-  become: true
-=======
   become: yes
->>>>>>> bacbc001
   mount:
     name: "{{ encrypted_root }}"
     src: "{{ datavol_device }}1"
@@ -66,11 +50,7 @@
     - after-reboot
 
 - name: Install ecryptfs-utils
-<<<<<<< HEAD
-  become: true
-=======
   become: yes
->>>>>>> bacbc001
   apt: name=ecryptfs-utils state=present
   # Do not install ecryptfs utils if already mounted. This should trigger alarm
   # bells if something causes a false positive result on checking for encrypted
@@ -78,22 +58,14 @@
   when: encrypted_root not in mtab_contents.stdout
 
 - name: Create encrypted drive root directory
-<<<<<<< HEAD
-  become: true
-=======
   become: yes
->>>>>>> bacbc001
   file: path="{{ encrypted_root }}" owner=root group=root mode=0755 state=directory
   tags:
     - mount-ecryptfs
     - after-reboot
 
 - name: Add encryption password to keyring
-<<<<<<< HEAD
-  become: true
-=======
   become: yes
->>>>>>> bacbc001
   shell: 'printf "%s" "{{ ECRYPTFS_PASSWORD }}" | ecryptfs-add-passphrase | grep -o "\[.*\]" | sed "s/\[//g;s/\]//g"'
   register: password_hash
   when: encrypted_root  not in mtab_contents.stdout
@@ -102,11 +74,7 @@
     - after-reboot
 
 - name: Mount data drive
-<<<<<<< HEAD
-  become: true
-=======
   become: yes
->>>>>>> bacbc001
   shell: "mount -t ecryptfs -o key=passphrase:passphrase_passwd={{ ECRYPTFS_PASSWORD }},user,noauto,ecryptfs_cipher=aes,ecryptfs_key_bytes=32,ecryptfs_unlink_sigs,ecryptfs_enable_filename_crypto=y,ecryptfs_fnek_sig={{ password_hash.stdout }},verbosity=0 {{ encrypted_root }}/ {{ encrypted_root }}/"
   when: encrypted_root not in mtab_contents.stdout
   tags:
@@ -114,18 +82,14 @@
     - after-reboot
 
 - name: "Create {{ encrypted_root }}/blobdb directory for setups that do not use NFS"
-<<<<<<< HEAD
-  become: true
-=======
   become: yes
->>>>>>> bacbc001
   when: not shared_drive_enabled
   file: path="{{ encrypted_root }}/blobdb" owner=nobody group="{{ shared_dir_gid }}" mode=0775 state=directory
   tags:
     - ecryptfs-blobdb
 
 - name: Create shared data dir
-  become: true
+  become: yes
   file:
     path: "{{ shared_data_dir }}"
     owner: "nobody"
@@ -137,22 +101,14 @@
     - ecryptfs-blobdb
 
 - name: Create blob DB symlink (cchq looks for it in the shared drive)
-<<<<<<< HEAD
-  become: true
-=======
   become: yes
->>>>>>> bacbc001
   when: not shared_drive_enabled
   file: src="{{ encrypted_root }}/blobdb" dest="{{ shared_data_dir }}/blobdb" state=link
   tags:
     - ecryptfs-blobdb
 
 - name: Drop unencrypted readme in directory
-<<<<<<< HEAD
-  become: true
-=======
   become: yes
->>>>>>> bacbc001
   lineinfile:
     dest: '{{ encrypted_root }}/README'
     line: 'If you can read this file the directory is unencrypted'
