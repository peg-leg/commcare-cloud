--- conflicted
+++ resolved
@@ -401,11 +401,8 @@
             'authorized_keys_dir': '{}/'.format(os.path.realpath(self.paths.authorized_keys_dir)),
             'known_hosts_file': self.paths.known_hosts,
             'commcarehq_repository': self.fab_settings_config.code_repo,
-<<<<<<< HEAD
-            'ES_SETTINGS': self.elasticsearch_config.settings.to_json()
-=======
+            'ES_SETTINGS': self.elasticsearch_config.settings.to_json(),
             'py3_include_venv': self.fab_settings_config.py3_include_venv,
->>>>>>> 40dad122
         }
         generated_variables.update(self.app_processes_config.to_generated_variables())
         generated_variables.update(self.postgresql_config.to_generated_variables())
