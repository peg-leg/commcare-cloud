--- conflicted
+++ resolved
@@ -65,21 +65,8 @@
 
     @memoized_property
     def repo(self):
-<<<<<<< HEAD
         tag_commits = getattr(env, "tag_deploy_commits", None)
         return github_repo('dimagi/commcare-hq', require_write_permissions=tag_commits)
-=======
-        return get_github().get_repo('dimagi/commcare-hq')
-
-    def tag_commit(self):
-        tag_name = "{}-{}-deploy".format(self.timestamp, self._deploy_env)
-        if github_auth_provided():
-            self.repo.create_git_ref(
-                ref='refs/tags/' + tag_name,
-                sha=self.deploy_ref,
-            )
-            self._deploy_tag = tag_name
->>>>>>> 78b55794
 
     @memoized_property
     def deploy_ref(self):
