import os
import re
from collections import defaultdict

import jinja2
from gevent.pool import Pool
from memoized import memoized

from commcare_cloud.commands.terraform.aws import get_default_username
from commcare_cloud.fab.git_repo import github_auth_provided

TEMPLATE_DIR = os.path.join(os.path.dirname(__file__), 'diff_templates')
LABELS_TO_EXPAND = [
    "product/all-users-all-environments",
    "product/prod-india-all-users",
    "product/feature-flag",
    "product/all-users",
]


class DeployDiff:
    def __init__(self, repo, current_commit, deploy_commit, new_version_details=None):
        """
        :param repo: github.Repository.Repository object
        :param current_commit: Commit SHA of the currently deployed code
        :param deploy_commit: Commit SHA of the code being deployed
        :param new_version_details: dict of additional metadata to display in diff output.
        """
        self.repo = repo
        self.current_commit = current_commit
        self.deploy_commit = deploy_commit
        self.new_version_details = new_version_details
        self.j2 = jinja2.Environment(loader=jinja2.FileSystemLoader(TEMPLATE_DIR))
        register_console_filters(self.j2)

    @property
    def url(self):
        """Human-readable diff URL"""
        return "{}/compare/{}...{}".format(self.repo.html_url, self.current_commit, self.deploy_commit)

    @property
    def deployed_commit_matches_latest_commit(self):
        if self.last_commit and self.deploy_commit:
            short, long = sorted([self.last_commit, self.deploy_commit], key=lambda x: len(x))
            return self.last_commit == self.deploy_commit or long.startswith(short)
        return False

    @memoized
    def get_diff_context(self):
        context = {
            "new_version_details": self.new_version_details,
            "user": get_default_username(),
            "LABELS_TO_EXPAND": LABELS_TO_EXPAND,
            "errors": [],
            "warnings": []
        }

<<<<<<< HEAD
        if self.current_commit and self.deploy_commit:
            short, long = sorted([self.current_commit, self.deploy_commit], key=lambda x: len(x))
            if (self.current_commit == self.deploy_commit or (
                long.startswith(short)
            )):
                context["errors"].append("Versions are identical. No changes since last deploy.")
                return context
=======
        if self.deployed_commit_matches_latest_commit:
            context["errors"].append("Versions are identical. No changes since last deploy.")
            return context
>>>>>>> 8baa6c55

        if not (github_auth_provided() and self.current_commit and self.deploy_commit):
            context["warnings"].append("Insufficient info to get deploy diff.")
            return context

        context["compare_url"] = self.url
        pr_numbers = self._get_pr_numbers()
        if len(pr_numbers) > 500:
            context["warnings"].append("There are too many PRs to display")
            return context
        elif not pr_numbers:
            context["warnings"].append("No PRs merged since last release.")
            return context

        pool = Pool(5)
        pr_infos = [_f for _f in pool.map(self._get_pr_info, pr_numbers) if _f]

        context["pr_infos"] = pr_infos
        prs_by_label = self._get_prs_by_label(pr_infos)
        context["prs_by_label"] = prs_by_label
        return context

    def print_deployer_diff(self):
        print(self.render_diff('console.txt.j2'))

    def get_email_diff(self):
        return self.render_diff("email.html.j2")

    def render_diff(self, template_name):
        template = self.j2.get_template(template_name)
        return template.render(
            **self.get_diff_context()
        )

    def _get_pr_numbers(self):
        comparison = self.repo.compare(self.current_commit, self.deploy_commit)
        return [
            int(re.search(r'Merge pull request #(\d+)',
                          repo_commit.commit.message).group(1))
            for repo_commit in comparison.commits
            if repo_commit.commit.message.startswith('Merge pull request')
        ]

    def _get_pr_info(self, pr_number):
        pr_response = self.repo.get_pull(pr_number)
        if not pr_response.number:
            # Likely rate limited by Github API
            return None
        assert pr_number == pr_response.number, (pr_number, pr_response.number)

        return {
            'number': pr_response.number,
            'title': pr_response.title,
            'url': pr_response.html_url,
            'labels': pr_response.labels,
            'additions': pr_response.additions,
            'deletions': pr_response.deletions,
            'opened_by': pr_response.user.login,
            'body': pr_response.body,
        }

    def _get_prs_by_label(self, pr_infos):
        prs_by_label = defaultdict(list)
        for pr in pr_infos:
            for label in pr['labels']:
                prs_by_label[label.name].append(pr)
        return dict(prs_by_label)


def register_console_filters(env):
    from fabric.colors import red, blue, cyan, yellow, green, magenta

    filters = {
        "error": red,
        "success": green,
        "highlight": yellow,
        "summary": blue,
        "warning": magenta,
        "code": cyan,
    }

    for name, filter_ in filters.items():
        env.filters[name] = filter_<|MERGE_RESOLUTION|>--- conflicted
+++ resolved
@@ -40,9 +40,9 @@
 
     @property
     def deployed_commit_matches_latest_commit(self):
-        if self.last_commit and self.deploy_commit:
-            short, long = sorted([self.last_commit, self.deploy_commit], key=lambda x: len(x))
-            return self.last_commit == self.deploy_commit or long.startswith(short)
+        if self.current_commit and self.deploy_commit:
+            short, long = sorted([self.current_commit, self.deploy_commit], key=lambda x: len(x))
+            return self.current_commit == self.deploy_commit or long.startswith(short)
         return False
 
     @memoized
@@ -55,19 +55,9 @@
             "warnings": []
         }
 
-<<<<<<< HEAD
-        if self.current_commit and self.deploy_commit:
-            short, long = sorted([self.current_commit, self.deploy_commit], key=lambda x: len(x))
-            if (self.current_commit == self.deploy_commit or (
-                long.startswith(short)
-            )):
-                context["errors"].append("Versions are identical. No changes since last deploy.")
-                return context
-=======
         if self.deployed_commit_matches_latest_commit:
             context["errors"].append("Versions are identical. No changes since last deploy.")
             return context
->>>>>>> 8baa6c55
 
         if not (github_auth_provided() and self.current_commit and self.deploy_commit):
             context["warnings"].append("Insufficient info to get deploy diff.")
