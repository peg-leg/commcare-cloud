import os
import re
from collections import defaultdict

import jinja2
from gevent.pool import Pool
<<<<<<< HEAD
from memoized import memoized, memoized_property
=======
from github.GithubException import GithubException
from memoized import memoized
>>>>>>> e023f7d4

from commcare_cloud.colors import (
    color_warning, color_error, color_success,
    color_highlight, color_summary, color_code
)
from commcare_cloud.commands.terraform.aws import get_default_username

TEMPLATE_DIR = os.path.join(os.path.dirname(__file__), 'diff_templates')
LABELS_TO_EXPAND = [
    "product/all-users-all-environments",
    "product/prod-india-all-users",
    "product/feature-flag",
    "product/all-users",
]


class DeployDiff:
    def __init__(self, repo, current_commit, deploy_commit, new_version_details=None):
        """
        :param repo: github.Repository.Repository object
        :param current_commit: Commit SHA of the currently deployed code
        :param deploy_commit: Commit SHA of the code being deployed
        :param new_version_details: dict of additional metadata to display in diff output.
        """
        self.repo = repo
        self.current_commit = current_commit
        self.deploy_commit = deploy_commit
        self.new_version_details = new_version_details
        self.j2 = jinja2.Environment(loader=jinja2.FileSystemLoader(TEMPLATE_DIR))
        register_console_filters(self.j2)

    @property
    def url(self):
        """Human-readable diff URL"""
        return "{}/compare/{}...{}".format(self.repo.html_url, self.current_commit, self.deploy_commit)

    @property
    def deployed_commit_matches_latest_commit(self):
        if self.current_commit and self.deploy_commit:
            short, long = sorted([self.current_commit, self.deploy_commit], key=lambda x: len(x))
            return self.current_commit == self.deploy_commit or long.startswith(short)
        return False

    @memoized
    def get_diff_context(self):
        context = {
            "new_version_details": self.new_version_details,
            "user": get_default_username(),
            "LABELS_TO_EXPAND": LABELS_TO_EXPAND,
            "errors": [],
            "warnings": []
        }

        if self.deployed_commit_matches_latest_commit:
            context["errors"].append("Versions are identical. No changes since last deploy.")
            return context

        if not (self.current_commit and self.deploy_commit):
            context["warnings"].append("Insufficient info to get deploy diff.")
            return context

        context["compare_url"] = self.url

        if not self.repo.permissions:
            # using unauthenticated API calls, skip diff creation to avoid hitting rate limits
            print(color_warning("Diff generation skipped. Supply a Github token to see deploy diffs."))
            context["warnings"].append("Diff omitted.")
            return context

        try:
            pr_numbers = self._get_pr_numbers()
        except GithubException as e:
            print(color_error(f"Error getting diff commits: {e}"))
            context["warnings"].append("There was an error fetching the PRs since the last deploy.")
            return context

        if len(pr_numbers) > 500:
            context["warnings"].append("There are too many PRs to display.")
            return context
        elif not pr_numbers:
            context["warnings"].append("No PRs merged since last release.")
            return context

        pool = Pool(5)
        pr_infos = [_f for _f in pool.map(self._get_pr_info, pr_numbers) if _f]

        context["pr_infos"] = pr_infos
        prs_by_label = self._get_prs_by_label(pr_infos)
        context["prs_by_label"] = prs_by_label
        return context

    def print_deployer_diff(self):
        print(self.render_diff('console.txt.j2'))

    def get_email_diff(self):
        return self.render_diff("email.html.j2")

    def render_diff(self, template_name):
        template = self.j2.get_template(template_name)
        return template.render(
            **self.get_diff_context()
        )

    @memoized_property
    def git_comparison(self):
        return self.repo.compare(self.current_commit, self.deploy_commit)

    def _get_pr_numbers(self):
        comparison = self.git_comparison
        return [
            int(re.search(r'Merge pull request #(\d+)',
                          repo_commit.commit.message).group(1))
            for repo_commit in comparison.commits
            if repo_commit.commit.message.startswith('Merge pull request')
        ]

    def _get_pr_info(self, pr_number):
        try:
            pr_response = self.repo.get_pull(pr_number)
        except GithubException as e:
            print(color_error(f"Error getting PR details for {pr_number}: {e}"))
            return None

        if not pr_response.number:
            # Likely rate limited by Github API
            return None
        assert pr_number == pr_response.number, (pr_number, pr_response.number)

        return {
            'number': pr_response.number,
            'title': pr_response.title,
            'url': pr_response.html_url,
            'labels': pr_response.labels,
            'additions': pr_response.additions,
            'deletions': pr_response.deletions,
            'opened_by': pr_response.user.login,
            'body': pr_response.body,
        }

    def _get_prs_by_label(self, pr_infos):
        prs_by_label = defaultdict(list)
        for pr in pr_infos:
            for label in pr['labels']:
                prs_by_label[label.name].append(pr)
        return dict(prs_by_label)


def register_console_filters(env):
    filters = {
        "error": color_error,
        "success": color_success,
        "highlight": color_highlight,
        "summary": color_summary,
        "warning": color_warning,
        "code": color_code,
    }

    for name, filter_ in filters.items():
        env.filters[name] = filter_<|MERGE_RESOLUTION|>--- conflicted
+++ resolved
@@ -4,12 +4,8 @@
 
 import jinja2
 from gevent.pool import Pool
-<<<<<<< HEAD
+from github.GithubException import GithubException
 from memoized import memoized, memoized_property
-=======
-from github.GithubException import GithubException
-from memoized import memoized
->>>>>>> e023f7d4
 
 from commcare_cloud.colors import (
     color_warning, color_error, color_success,
