resource "aws_vpc" "main" {
  cidr_block           = "${var.vpc_begin_range}.0.0/16"
  enable_dns_support   = true
  enable_dns_hostnames = true

  tags = {
    Name = "vpc-${var.env}"
  }
}

resource "aws_subnet" "subnet-app-private" {
  count             = length(var.azs)
  cidr_block        = "${var.vpc_begin_range}.1${count.index}.0/24"
  availability_zone = var.azs[count.index]
  vpc_id            = aws_vpc.main.id

  tags = {
    Name = "subnet-${var.az_codes[count.index]}-app-private-${var.env}"
  }
}

resource "aws_subnet" "subnet-public" {
  count                   = length(var.azs)
  cidr_block              = "${var.vpc_begin_range}.2${count.index}.0/24"
  availability_zone       = var.azs[count.index]
  vpc_id                  = aws_vpc.main.id
  map_public_ip_on_launch = "true"

  tags = {
    Name = "subnet-${var.az_codes[count.index]}-public-${var.env}"
  }
}

resource "aws_subnet" "subnet-db-private" {
  count             = length(var.azs)
  cidr_block        = "${var.vpc_begin_range}.4${count.index}.0/24"
  availability_zone = var.azs[count.index]
  vpc_id            = aws_vpc.main.id

  tags = {
    Name = "subnet-${var.az_codes[count.index]}-db-private-${var.env}"
  }
}

resource "aws_vpn_gateway" "vpn_connections" {
  count           = length(var.vpn_connections)
  vpc_id          = aws_vpc.main.id
  amazon_side_asn = var.vpn_connections[count.index]["amazon_side_asn"]
  tags = {
    Name = "${var.vpn_connections[count.index]["name"]}-${var.env}"
  }
}

resource "aws_customer_gateway" "vpn_connections" {
  count      = length(var.vpn_connections)
  bgp_asn    = var.vpn_connections[count.index]["bgp_asn"]
  ip_address = var.vpn_connections[count.index]["ip_address"]
  type       = var.vpn_connections[count.index]["type"]
  tags = {
    Name = "${var.vpn_connections[count.index]["name"]}-${var.env}"
  }
}

resource "aws_vpn_connection" "vpn_connections" {
  count               = length(var.vpn_connections)
  customer_gateway_id = aws_customer_gateway.vpn_connections[count.index].id
  vpn_gateway_id      = aws_vpn_gateway.vpn_connections[count.index].id
  type                = var.vpn_connections[count.index]["type"]
  static_routes_only  = true
  tags = {
    Name = "${var.vpn_connections[count.index]["name"]}-${var.env}"
  }
}

resource "aws_vpn_connection_route" "vpn_connections" {
  count                  = length(var.vpn_connection_routes)
  destination_cidr_block = var.vpn_connection_routes[count.index]["destination_cidr_block"]
  vpn_connection_id      = aws_vpn_connection.vpn_connections[var.vpn_connection_routes[count.index]["vpn_connection_index"]].id
}

resource "aws_security_group" "vpn_connections" {
  count  = length(var.vpn_connections) == 0 ? 0 : 1
  name   = "vpn-connections-sg-${var.env}"
  vpc_id = aws_vpc.main.id
  ingress {
    from_port   = 0
    to_port     = 0
    protocol    = "-1"
    cidr_blocks = aws_vpn_connection_route.vpn_connections.*.destination_cidr_block
  }
  tags = {
    Name = "vpn-connections-sg-${var.env}"
  }
}

# Define route tables for public and private subnets
resource "aws_route_table" "private" {
  vpc_id = aws_vpc.main.id

  dynamic "route" {
    for_each = var.external_routes
    content {
      # TF-UPGRADE-TODO: The automatic upgrade tool can't predict
      # which keys might be set in maps assigned here, so it has
      # produced a comprehensive set here. Consider simplifying
      # this after confirming which keys can be set in practice.

      cidr_block                 = lookup(route.value, "cidr_block", null)
      destination_prefix_list_id = lookup(route.value, "destination_prefix_list_id", null)
      egress_only_gateway_id     = lookup(route.value, "egress_only_gateway_id", null)
      gateway_id                 = lookup(route.value, "gateway_id", null)
      instance_id                = lookup(route.value, "instance_id", null)
      ipv6_cidr_block            = lookup(route.value, "ipv6_cidr_block", null)
      local_gateway_id           = lookup(route.value, "local_gateway_id", null)
      nat_gateway_id             = lookup(route.value, "nat_gateway_id", aws_nat_gateway.main.id)
      network_interface_id       = lookup(route.value, "network_interface_id", null)
      transit_gateway_id         = lookup(route.value, "transit_gateway_id", null)
      vpc_endpoint_id            = lookup(route.value, "vpc_endpoint_id", null)
      vpc_peering_connection_id  = lookup(route.value, "vpc_peering_connection_id", null)
    }
  }

  tags = {
    Name = "private-${var.env}"
  }
}

resource "aws_route_table" "public" {
  vpc_id = aws_vpc.main.id

  dynamic "route" {
    for_each = var.external_routes
    content {
      # TF-UPGRADE-TODO: The automatic upgrade tool can't predict
      # which keys might be set in maps assigned here, so it has
      # produced a comprehensive set here. Consider simplifying
      # this after confirming which keys can be set in practice.

      carrier_gateway_id         = lookup(route.value, "carrier_gateway_id", null)
      cidr_block                 = lookup(route.value, "cidr_block", null)
      destination_prefix_list_id = lookup(route.value, "destination_prefix_list_id", null)
      egress_only_gateway_id     = lookup(route.value, "egress_only_gateway_id", null)
      gateway_id                 = lookup(route.value, "gateway_id", aws_internet_gateway.main.id)
      instance_id                = lookup(route.value, "instance_id", null)
      ipv6_cidr_block            = lookup(route.value, "ipv6_cidr_block", null)
      local_gateway_id           = lookup(route.value, "local_gateway_id", null)
      nat_gateway_id             = lookup(route.value, "nat_gateway_id", null)
      network_interface_id       = lookup(route.value, "network_interface_id", null)
      transit_gateway_id         = lookup(route.value, "transit_gateway_id", null)
      vpc_endpoint_id            = lookup(route.value, "vpc_endpoint_id", null)
      vpc_peering_connection_id  = lookup(route.value, "vpc_peering_connection_id", null)
    }
  }

  tags = {
    Name = "public-${var.env}"
  }
}

# Associate the private subnets with the appropriate route tables
# Generic private subnets associate to the private route table

resource "aws_route_table_association" "app-private" {
  count          = length(var.azs)
  subnet_id      = aws_subnet.subnet-app-private[count.index].id
  route_table_id = aws_route_table.private.id
}

resource "aws_route_table_association" "public" {
  count          = length(var.azs)
  subnet_id      = aws_subnet.subnet-public[count.index].id
  route_table_id = aws_route_table.public.id
}

resource "aws_route_table_association" "db-private" {
  count          = length(var.azs)
  subnet_id      = aws_subnet.subnet-db-private[count.index].id
  route_table_id = aws_route_table.private.id
}

# Setup an Elastic IP to associate with the NAT Gateway.
resource "aws_eip" "nat_gateway" {
  vpc = true
  tags = {
    Name        = "nat-gateway-ip-${var.env}"
    Environment = "production"
    Group       = "Network"
  }
}

# Create a NAT Gateway, which will be in public subnet a
resource "aws_nat_gateway" "main" {
  allocation_id = aws_eip.nat_gateway.id
  subnet_id     = aws_subnet.subnet-public[0].id
  depends_on = [
    aws_internet_gateway.main,
    aws_eip.nat_gateway,
  ]
  tags = {
    Name        = "nat-gateway-${var.env}"
    Environment = "production"
    Group       = "Network"
  }
}

# Create an Internet Gateway
resource "aws_internet_gateway" "main" {
  vpc_id = aws_vpc.main.id
  tags = {
    Name        = "internet-gateway-${var.env}"
    Environment = "production"
    Group       = "Network"
  }
}

locals {
  default_egress = [
    {
      from_port   = 0
      to_port     = 0
      protocol    = "-1"
      cidr_blocks = ["0.0.0.0/0"]
    },
  ]
}

resource "aws_security_group" "proxy-sg" {
  name   = "proxy-sg-${var.env}"
  vpc_id = aws_vpc.main.id

  ingress {
    from_port   = 0
    to_port     = 0
    protocol    = "-1"
    cidr_blocks = [aws_vpc.main.cidr_block]
  }

  dynamic "egress" {
    for_each = local.default_egress
    content {
      # TF-UPGRADE-TODO: The automatic upgrade tool can't predict
      # which keys might be set in maps assigned here, so it has
      # produced a comprehensive set here. Consider simplifying
      # this after confirming which keys can be set in practice.

      cidr_blocks      = lookup(egress.value, "cidr_blocks", null)
      description      = lookup(egress.value, "description", null)
      from_port        = lookup(egress.value, "from_port", null)
      ipv6_cidr_blocks = lookup(egress.value, "ipv6_cidr_blocks", null)
      prefix_list_ids  = lookup(egress.value, "prefix_list_ids", null)
      protocol         = lookup(egress.value, "protocol", null)
      security_groups  = lookup(egress.value, "security_groups", null)
      self             = lookup(egress.value, "self", null)
      to_port          = lookup(egress.value, "to_port", null)
    }
  }

  tags = {
    Name = "proxy-sg-${var.env}"
  }
}

resource "aws_security_group" "alb-sg" {
  name   = "alb-sg-${var.env}"
  vpc_id = aws_vpc.main.id

  ingress {
    from_port        = "80"
    to_port          = "80"
    protocol         = "tcp"
    cidr_blocks      = ["0.0.0.0/0"]
    ipv6_cidr_blocks = ["::/0"]
  }

  ingress {
    protocol         = "tcp"
    to_port          = "443"
    from_port        = "443"
    cidr_blocks      = ["0.0.0.0/0"]
    ipv6_cidr_blocks = ["::/0"]
  }

  ingress {
    from_port   = 0
    to_port     = 0
    protocol    = "-1"
    cidr_blocks = [aws_vpc.main.cidr_block]
  }

  dynamic "egress" {
    for_each = local.default_egress
    content {
      # TF-UPGRADE-TODO: The automatic upgrade tool can't predict
      # which keys might be set in maps assigned here, so it has
      # produced a comprehensive set here. Consider simplifying
      # this after confirming which keys can be set in practice.

      cidr_blocks      = lookup(egress.value, "cidr_blocks", null)
      description      = lookup(egress.value, "description", null)
      from_port        = lookup(egress.value, "from_port", null)
      ipv6_cidr_blocks = lookup(egress.value, "ipv6_cidr_blocks", null)
      prefix_list_ids  = lookup(egress.value, "prefix_list_ids", null)
      protocol         = lookup(egress.value, "protocol", null)
      security_groups  = lookup(egress.value, "security_groups", null)
      self             = lookup(egress.value, "self", null)
      to_port          = lookup(egress.value, "to_port", null)
    }
  }

  tags = {
    Name = "alb-sg-${var.env}"
  }
}

resource "aws_security_group" "ssh" {
  name   = "ssh-sg-${var.env}"
  vpc_id = aws_vpc.main.id

  ingress {
    from_port   = 22
    to_port     = 22
    protocol    = "tcp"
    cidr_blocks = [aws_vpc.main.cidr_block]
  }

  tags = {
    Name = "ssh-sg-${var.env}"
  }
}

resource "aws_security_group" "app-private" {
  name   = "app-private-sg-${var.env}"
  vpc_id = aws_vpc.main.id

  ingress {
    from_port   = 0
    to_port     = 0
    protocol    = "-1"
    cidr_blocks = [aws_vpc.main.cidr_block]
  }

  ingress {
    from_port = 0
    to_port   = 0
    protocol  = "-1"
    self      = true
  }

  dynamic "egress" {
    for_each = local.default_egress
    content {
      # TF-UPGRADE-TODO: The automatic upgrade tool can't predict
      # which keys might be set in maps assigned here, so it has
      # produced a comprehensive set here. Consider simplifying
      # this after confirming which keys can be set in practice.

      cidr_blocks      = lookup(egress.value, "cidr_blocks", null)
      description      = lookup(egress.value, "description", null)
      from_port        = lookup(egress.value, "from_port", null)
      ipv6_cidr_blocks = lookup(egress.value, "ipv6_cidr_blocks", null)
      prefix_list_ids  = lookup(egress.value, "prefix_list_ids", null)
      protocol         = lookup(egress.value, "protocol", null)
      security_groups  = lookup(egress.value, "security_groups", null)
      self             = lookup(egress.value, "self", null)
      to_port          = lookup(egress.value, "to_port", null)
    }
  }

  lifecycle {
    ignore_changes = [
      name,
      description,
    ]
  }

  tags = {
    Name = "app-private-sg-${var.env}"
  }
}

resource "aws_security_group" "db-private" {
  /* Allow traffic on all ports coming from the app-private subnets
  (i.e. the non-db ec2 instances) */

  name   = "db-private-sg-${var.env}"
  vpc_id = aws_vpc.main.id

  ingress {
    from_port   = 0
    to_port     = 0
    protocol    = "-1"
    cidr_blocks = aws_subnet.subnet-app-private.*.cidr_block
  }

  ingress {
    from_port   = 6379
    to_port     = 6379
    protocol    = "tcp"
    cidr_blocks = aws_subnet.subnet-public.*.cidr_block
  }

  ingress {
    from_port   = 6432
    to_port     = 6432
    protocol    = "tcp"
    cidr_blocks = aws_subnet.subnet-public.*.cidr_block
  }

  ingress {
    from_port   = 6432
    to_port     = 6432
    protocol    = "tcp"
    cidr_blocks = aws_subnet.subnet-db-private.*.cidr_block
  }

  ingress {
    from_port   = 2049
    to_port     = 2049
    protocol    = "tcp"
    cidr_blocks = aws_subnet.subnet-public.*.cidr_block
  }

  ingress {
    from_port   = 2049
    to_port     = 2049
    protocol    = "udp"
    cidr_blocks = aws_subnet.subnet-public.*.cidr_block
  }

  ingress {
    from_port   = 111
    to_port     = 111
    protocol    = "tcp"
    cidr_blocks = aws_subnet.subnet-public.*.cidr_block
  }

  ingress {
    from_port   = 111
    to_port     = 111
    protocol    = "udp"
    cidr_blocks = aws_subnet.subnet-public.*.cidr_block
  }

  ingress {
    from_port   = 6379
    to_port     = 6379
    protocol    = "tcp"
    cidr_blocks = aws_subnet.subnet-public.*.cidr_block
  }

  ingress {
    from_port = 9200
    to_port   = 9200
    protocol  = "tcp"
    cidr_blocks = [
      "${var.openvpn_ip}/32",
    ]
  }

  ingress {
    from_port = 25984
    to_port   = 25984
    protocol  = "tcp"
    cidr_blocks = [
      "${var.openvpn_ip}/32",
    ]
  }

  ingress {
    from_port = 0
    to_port   = 0
    protocol  = "-1"
    self      = true
  }

  dynamic "egress" {
    for_each = local.default_egress
    content {
      # TF-UPGRADE-TODO: The automatic upgrade tool can't predict
      # which keys might be set in maps assigned here, so it has
      # produced a comprehensive set here. Consider simplifying
      # this after confirming which keys can be set in practice.
<<<<<<< HEAD

=======
>>>>>>> 9704a45a
      cidr_blocks      = lookup(egress.value, "cidr_blocks", null)
      description      = lookup(egress.value, "description", null)
      from_port        = lookup(egress.value, "from_port", null)
      ipv6_cidr_blocks = lookup(egress.value, "ipv6_cidr_blocks", null)
      prefix_list_ids  = lookup(egress.value, "prefix_list_ids", null)
      protocol         = lookup(egress.value, "protocol", null)
      security_groups  = lookup(egress.value, "security_groups", null)
      self             = lookup(egress.value, "self", null)
      to_port          = lookup(egress.value, "to_port", null)
    }
  }

  tags = {
    Name = "db-private-sg-${var.env}"
  }
}

resource "aws_security_group" "rds" {
  name   = "rds-${var.env}"
  vpc_id = aws_vpc.main.id

  ingress {
    from_port        = "5432"
    to_port          = "5432"
    protocol         = "tcp"
    cidr_blocks      = flatten([aws_subnet.subnet-app-private.*.cidr_block, aws_subnet.subnet-db-private.*.cidr_block])
    ipv6_cidr_blocks = ["::/0"]
  }

  dynamic "egress" {
    for_each = local.default_egress
    content {
      # TF-UPGRADE-TODO: The automatic upgrade tool can't predict
      # which keys might be set in maps assigned here, so it has
      # produced a comprehensive set here. Consider simplifying
      # this after confirming which keys can be set in practice.

      cidr_blocks      = lookup(egress.value, "cidr_blocks", null)
      description      = lookup(egress.value, "description", null)
      from_port        = lookup(egress.value, "from_port", null)
      ipv6_cidr_blocks = lookup(egress.value, "ipv6_cidr_blocks", null)
      prefix_list_ids  = lookup(egress.value, "prefix_list_ids", null)
      protocol         = lookup(egress.value, "protocol", null)
      security_groups  = lookup(egress.value, "security_groups", null)
      self             = lookup(egress.value, "self", null)
      to_port          = lookup(egress.value, "to_port", null)
    }
  }

  lifecycle {
    ignore_changes = [
      name,
      description,
    ]
  }
  tags = {
    Name = "rds-${var.env}"
  }
}

resource "aws_security_group" "elasticache" {
  name   = "elasticache-${var.env}"
  vpc_id = aws_vpc.main.id

  ingress {
    from_port        = "6379"
    to_port          = "6379"
    protocol         = "tcp"
    cidr_blocks      = flatten([aws_subnet.subnet-app-private.*.cidr_block, aws_subnet.subnet-public.*.cidr_block])
    ipv6_cidr_blocks = ["::/0"]
  }

  dynamic "egress" {
    for_each = local.default_egress
    content {
      # TF-UPGRADE-TODO: The automatic upgrade tool can't predict
      # which keys might be set in maps assigned here, so it has
      # produced a comprehensive set here. Consider simplifying
      # this after confirming which keys can be set in practice.

      cidr_blocks      = lookup(egress.value, "cidr_blocks", null)
      description      = lookup(egress.value, "description", null)
      from_port        = lookup(egress.value, "from_port", null)
      ipv6_cidr_blocks = lookup(egress.value, "ipv6_cidr_blocks", null)
      prefix_list_ids  = lookup(egress.value, "prefix_list_ids", null)
      protocol         = lookup(egress.value, "protocol", null)
      security_groups  = lookup(egress.value, "security_groups", null)
      self             = lookup(egress.value, "self", null)
      to_port          = lookup(egress.value, "to_port", null)
    }
  }

  tags = {
    Name = "elasticache-${var.env}"
  }
}<|MERGE_RESOLUTION|>--- conflicted
+++ resolved
@@ -480,10 +480,6 @@
       # which keys might be set in maps assigned here, so it has
       # produced a comprehensive set here. Consider simplifying
       # this after confirming which keys can be set in practice.
-<<<<<<< HEAD
-
-=======
->>>>>>> 9704a45a
       cidr_blocks      = lookup(egress.value, "cidr_blocks", null)
       description      = lookup(egress.value, "description", null)
       from_port        = lookup(egress.value, "from_port", null)
