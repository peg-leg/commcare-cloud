---

- name: Add mosh apt repo
  apt_repository: repo='ppa:keithw/mosh' state=present
  register: add_mosh_repo

- name: Add PostgreSQL apt key
  apt_key: url=https://www.postgresql.org/media/keys/ACCC4CF8.asc state=present

- name: Add PostgreSQL apt repository
  apt_repository: repo='deb http://apt.postgresql.org/pub/repos/apt/ {{ ansible_lsb.codename }}-pgdg main' state=present
  register: add_postgres_repo

- name: Add pango repo for trusty
  apt_repository: repo='ppa:jonathonf/gtk3.18' state=present
  register: add_pango_repo
  when: ansible_distribution_version == '14.04'

- name: Add Python PPA for trusty
  apt_repository: repo='ppa:deadsnakes/ppa' state=present
  register: add_python_ppa_trusty
  when: ansible_distribution_version == '14.04'

- name: Add Python PPA for bionic and xenial
  apt_repository: repo='ppa:jonathonf/python-3.6' state=present
  register: add_python_ppa_bionic
  when: ansible_distribution_version == '18.04' or ansible_distribution_version == '16.04'

- name: Update package list
  apt: update_cache=yes
  when: add_mosh_repo is changed or add_postgres_repo is changed or add_pango_repo is changed or add_python_ppa_trusty is changed or add_python_ppa_bionic is changed

# Install base packages, common to all servers
- name: Install common packages
  become: yes
<<<<<<< HEAD
  with_items:
    - build-essential
    - python-psycopg2
    - postgresql-client-common
    - postgresql-client-{{ postgresql_version }}
    - libxml2-dev
    - libxslt1-dev
    - tig # git browser
    - libpq-dev
    - curl
    - htop
    - tmpreaper # remove files older than x days
    - mailutils
    - ntp
    - at
    - screen
    - sysstat
    - gettext
    - mosh
    - libjpeg-dev
    - libfreetype6-dev
    - ranger  # cmdline file browser
    - libffi-dev  # Required for installing github3py
    - libssl-dev  # Required for pip setup tools
    - tmux
    - reptyr # move process into tmux session
    - unzip
    - zip
    - iotop
    - ncdu # 'du' improved
    - monit # service restarter
    - libcairo2
    - libpango1.0-0
    - python3.6
    - python3.6-dev
=======
  apt:
    name:
      - build-essential
      - python-psycopg2
      - postgresql-client-common
      - postgresql-client-{{ postgresql_version }}
      - libxml2-dev
      - libxslt1-dev
      - tig # git browser
      - libpq-dev
      - curl
      - htop
      - tmpreaper # remove files older than x days
      - mailutils
      - ntp
      - at
      - screen
      - sysstat
      - gettext
      - mosh
      - libjpeg-dev
      - libfreetype6-dev
      - ranger  # cmdline file browser
      - libffi-dev  # Required for installing github3py
      - libssl-dev  # Required for pip setup tools and libcurl4-openssl-dev
      - tmux
      - reptyr # move process into tmux session
      - unzip
      - zip
      - iotop
      - ncdu # 'du' improved
      - monit # service restarter
      - libcairo2
      - libpango1.0-0
      - python3.7
      - python3.7-dev
>>>>>>> 2aa89ac1

- include: trusty_apt_installs.yml
  when: ansible_distribution_version == '14.04'

- include: bionic_apt_installs.yml
  when: ansible_distribution_version == '18.04'

- name: Install pip packages
  pip:
    name:
      - virtualenv
      - sh
      - httplib2
      - pexpect
    executable: pip2
  become: yes

- name: Install virtualenv-clone
  become: yes
  pip:
    name: virtualenv-clone
    version: 0.5.1
    executable: pip2<|MERGE_RESOLUTION|>--- conflicted
+++ resolved
@@ -33,43 +33,6 @@
 # Install base packages, common to all servers
 - name: Install common packages
   become: yes
-<<<<<<< HEAD
-  with_items:
-    - build-essential
-    - python-psycopg2
-    - postgresql-client-common
-    - postgresql-client-{{ postgresql_version }}
-    - libxml2-dev
-    - libxslt1-dev
-    - tig # git browser
-    - libpq-dev
-    - curl
-    - htop
-    - tmpreaper # remove files older than x days
-    - mailutils
-    - ntp
-    - at
-    - screen
-    - sysstat
-    - gettext
-    - mosh
-    - libjpeg-dev
-    - libfreetype6-dev
-    - ranger  # cmdline file browser
-    - libffi-dev  # Required for installing github3py
-    - libssl-dev  # Required for pip setup tools
-    - tmux
-    - reptyr # move process into tmux session
-    - unzip
-    - zip
-    - iotop
-    - ncdu # 'du' improved
-    - monit # service restarter
-    - libcairo2
-    - libpango1.0-0
-    - python3.6
-    - python3.6-dev
-=======
   apt:
     name:
       - build-essential
@@ -104,9 +67,8 @@
       - monit # service restarter
       - libcairo2
       - libpango1.0-0
-      - python3.7
-      - python3.7-dev
->>>>>>> 2aa89ac1
+      - python3.6
+      - python3.6-dev
 
 - include: trusty_apt_installs.yml
   when: ansible_distribution_version == '14.04'
