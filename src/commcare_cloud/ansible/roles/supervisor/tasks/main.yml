---

- name: find supervisord path
  shell: 'which supervisord'
  register: which_supervisord
  changed_when: false
  failed_when: which_supervisord.rc != 0 and which_supervisord.rc != 1
  check_mode: no

- name: install supervisor
  apt: name=supervisor state=present
  become: yes
  when: not which_supervisord.stdout

- name: retry finding supervisord path
  shell: 'which supervisord'
  register: which_supervisord_retry
  changed_when: false
  failed_when: which_supervisord.rc != 0 and which_supervisord.rc != 1
  check_mode: no
  when: not which_supervisord.stdout

- set_fact: which_supervisord = which_supervisord_retry
  when: which_supervisord_retry.skipped is defined and which_supervisord_retry.skipped

- name: check for sysvinit conf
  stat: path=/etc/init.d/supervisor
  register: init_d_conf

- name: service stop supervisor
  become: yes
  service: name=supervisor state=stopped
  when: init_d_conf.stat.exists

- name: pkill supervisord if run by cchq
  command: pkill -U cchq supervisord
  register: result
  # rc = 0: one or more processes match
  # rc = 1: no processes match
  failed_when: result.rc > 1
  changed_when: result.rc == 0

- name: remove /etc/init.d/supervisor
  file: state=absent path=/etc/init.d/supervisor
  when: init_d_conf.stat.exists

- name: remove default /etc/supervisor directory
  file: state=absent path=/etc/supervisor

- name: configure supervisor
  template: src=supervisord.conf.j2 dest=/etc/supervisord.conf
  become: yes

- name: Add Upstart Conf
  become: yes
  template:
    src: supervisord.upstart.conf.j2
    dest: /etc/init/supervisord.conf

- name: stop supervisor to pick up configuration changes
  become: yes
<<<<<<< HEAD
  command: stop supervisord
=======
  service: name=supervisord state=stopped
>>>>>>> 84aa7b2b

- name: pkill supervisord if run by cchq
  command: pkill -9 -U cchq supervisord
  # if it returns 1 with no output, that just means no process to kill
  register: result
  # rc = 0: one or more processes match
  # rc = 1: no processes match
  failed_when: result.rc > 1
  changed_when: result.rc == 0

<<<<<<< HEAD
- become: yes
  command: start supervisord
=======
- name: start supervisord
  become: yes
  service: name=supervisord state=started
  when: which_supervisord.stdout
>>>>>>> 84aa7b2b
<|MERGE_RESOLUTION|>--- conflicted
+++ resolved
@@ -59,11 +59,7 @@
 
 - name: stop supervisor to pick up configuration changes
   become: yes
-<<<<<<< HEAD
-  command: stop supervisord
-=======
   service: name=supervisord state=stopped
->>>>>>> 84aa7b2b
 
 - name: pkill supervisord if run by cchq
   command: pkill -9 -U cchq supervisord
@@ -74,12 +70,7 @@
   failed_when: result.rc > 1
   changed_when: result.rc == 0
 
-<<<<<<< HEAD
-- become: yes
-  command: start supervisord
-=======
 - name: start supervisord
   become: yes
   service: name=supervisord state=started
-  when: which_supervisord.stdout
->>>>>>> 84aa7b2b
+  when: which_supervisord.stdout