--- conflicted
+++ resolved
@@ -167,7 +167,6 @@
   notify: Reload pgbouncer
   tags:
     - pgbouncer
-<<<<<<< HEAD
     - pgbouncer_users
 
 - name: pgbouncer hba
@@ -176,10 +175,6 @@
   tags:
     - pgbouncer
     - pgbouncer_hba
-
-=======
-    - postgres_users
->>>>>>> f73d0cc3
 
 - name: pgbouncer defaults
   template: src=pgbouncer.defaults.j2 dest=/etc/default/pgbouncer
