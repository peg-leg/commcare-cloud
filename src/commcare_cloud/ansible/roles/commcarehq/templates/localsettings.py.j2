--- conflicted
+++ resolved
@@ -39,10 +39,12 @@
         {% if not config.django_migrate -%}
         'MIGRATE': False,
         {% endif -%}
-<<<<<<< HEAD
-        {% if 'hq_acceptable_standby_delay' in config -%}
-        'HQ_ACCEPTABLE_STANDBY_DELAY': {{ config.hq_acceptable_standby_delay }},
-        {% endif -%}
+        {% if config.get('master') -%}
+        'STANDBY': {
+            'MASTER': '{{ config.master }}',
+            'ACCEPTABLE_REPLICATION_DELAY': {{ config.acceptable_replication_delay }},
+        }
+    {% endif -%}
         {% if config.get('shards') or config.name == postgresql_dbs.form_processing.proxy.name -%}
         'PLPROXY': {
             {% if config.get('shards') -%}
@@ -51,12 +53,6 @@
             {% if config.name == postgresql_dbs.form_processing.proxy.name -%}
             'PROXY': True,
         {% endif -%}
-=======
-        {% if config.get('master') -%}
-        'STANDBY': {
-            'MASTER': '{{ config.master }}',
-            'ACCEPTABLE_REPLICATION_DELAY': {{ config.acceptable_replication_delay }},
->>>>>>> 208bbb98
         }
     {% endif -%}
     },
