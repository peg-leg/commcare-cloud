---
- import_playbook: host_group_aliases.yml

- name: PostgreSQL Machine Setup
  hosts:
    - postgresql
    - pg_standby
  become: true
  roles:
    - {role: ecryptfs, tags: 'ecryptfs'}
    - {role: backups, tags: 'backups'}

- name: PostgreSQL
  hosts: postgresql:pg_standby
  become: true
  roles:
    - {role: postgresql, tags: 'postgresql'}

- name: pgbouncer
  hosts: postgresql:pg_standby
  become: true
  roles:
    - {role: pgbouncer, tags: 'pgbouncer'}

- name: Remote PostgreSQL (e.g. Amazon RDS)
  hosts: django_manage
  tasks:
    - name: Install python-psycopg2 to be able to set up remote postgresql
      become: yes
      block:
        - apt: name=libpq-dev state=latest
<<<<<<< HEAD
        - pip: name=psycopg2 state=present
=======
        - pip: name=psycopg2
>>>>>>> 19578742
    - name: Remote PostgreSQL
      include_role:
        name: postgresql_base
        tasks_from: set_up_dbs.yml
      with_items: "{{ groups.remote_postgresql | default([]) }}"
      loop_control:
        loop_var: 'postgresql_host'
      vars:
        db_is_remote: yes
        is_pg_standby: no
  tags:
    - remote_postgresql

- name: PostgreSQL Backup
  hosts: postgresql:pg_backup
  become: true
  roles:
    - {role: pg_backup, tags: ['postgresql', 'backups', 'pg_backup']}

- name: Setup auth for standby
  hosts:
    - postgresql
  vars:
    - userFrom: postgres
    - hostTo: "{{ hot_standby_server }}"
    - userTo: postgres
    - state: 'present'
  tasks:
    - import_tasks: roles/setup_auth_keys.yml
      when: hot_standby_server is defined and hot_standby_server
  tags:
    - pg_standby

# Disables transparent huge pages (THP)
- name: Disable THP
  become: true
  hosts:
    - postgresql
    - pg_standby
  tags: 'kernel_tuning'
  roles:
    - role: thp<|MERGE_RESOLUTION|>--- conflicted
+++ resolved
@@ -29,11 +29,7 @@
       become: yes
       block:
         - apt: name=libpq-dev state=latest
-<<<<<<< HEAD
-        - pip: name=psycopg2 state=present
-=======
         - pip: name=psycopg2
->>>>>>> 19578742
     - name: Remote PostgreSQL
       include_role:
         name: postgresql_base
