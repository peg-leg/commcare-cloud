from collections import namedtuple
from datetime import datetime

import pytz
import requests
from dateutil import parser
from requests import RequestException

from commcare_cloud.alias import commcare_cloud
from commcare_cloud.cli_utils import ask
from commcare_cloud.colors import color_warning, color_notice, color_summary
from commcare_cloud.commands.ansible import ansible_playbook
from commcare_cloud.commands.ansible.helpers import AnsibleContext
from commcare_cloud.commands.deploy.sentry import update_sentry_post_deploy
from commcare_cloud.commands.deploy.utils import announce_deploy_start, announce_deploy_failed, \
    announce_deploy_success, create_release_tag
from commcare_cloud.commands.terraform.aws import get_default_username
from commcare_cloud.commands.utils import timeago
from commcare_cloud.events import publish_deploy_event
from commcare_cloud.fab.deploy_diff import DeployDiff
from commcare_cloud.github import github_repo

FORMPLAYER = "Formplayer"

AWS_BASE_URL_ENV = {
    "staging": "https://s3.amazonaws.com/dimagi-formplayer-jars/staging/latest-successful"
}
AWS_BASE_URL_DEFAULT = "https://s3.amazonaws.com/dimagi-formplayer-jars/latest-successful"
GIT_PROPERTIES = "git.properties"
BUILD_INFO_PROPERTIES = "build-info.properties"


class VersionInfo(namedtuple("VersionInfo", "commit, message, time, build_time")):
    @property
    def commit_time_ago(self):
        return self._format_time_ago(self.time)

    @property
    def build_time_ago(self):
        return self._format_time_ago(self.build_time)

    @staticmethod
    def _format_time_ago(time):
        build_time = parser.parse(time)
        if build_time.tzinfo:
            build_time = build_time.astimezone(pytz.utc).replace(tzinfo=None)
        delta = datetime.utcnow() - build_time
        return timeago(delta)


def deploy_formplayer(environment, args):
    print(color_notice("\nPreparing to deploy Formplayer to: "), end="")
    print(f"{environment.name}\n")

    tag_commits = environment.fab_settings_config.tag_deploy_commits
    repo = github_repo('dimagi/formplayer', require_write_permissions=tag_commits)

    diff = get_deploy_diff(environment, repo)
    diff.print_deployer_diff()

    if not ask('Continue with deploy?', quiet=args.quiet):
        return 1

    start = datetime.utcnow()
    announce_deploy_start(environment, FORMPLAYER)

    rc = run_ansible_playbook_command(environment, args)
    if rc != 0:
        announce_deploy_failed(environment, FORMPLAYER)
        return rc

    rc = commcare_cloud(
        args.env_name, 'run-shell-command', 'formplayer',
        ('supervisorctl reread; '
         'supervisorctl update {project}-{deploy_env}-formsplayer-spring; '
         'supervisorctl restart {project}-{deploy_env}-formsplayer-spring').format(
            project='commcare-hq',
            deploy_env=environment.meta_config.deploy_env,
        ), '-b',
    )
    if rc != 0:
        announce_deploy_failed(environment, FORMPLAYER)
        return rc

    record_deploy_success(environment, repo, diff, start)
    return 0


def record_deploy_success(environment, repo, diff, start):
    end = datetime.utcnow()
    create_release_tag(environment, repo, diff)
    record_deploy_in_datadog(environment, diff, end - start)
    update_sentry_post_deploy(environment, "formplayer", repo, diff, start, end)
    announce_deploy_success(environment, FORMPLAYER, diff.get_email_diff())
    publish_deploy_event("deploy_success", "formplayer", environment)


def get_deploy_diff(environment, repo):
    print(color_summary(">> Compiling deploy summary"))

    current_commit = get_current_formplayer_version(environment)
    latest_version = get_latest_formplayer_version(environment.name)
    new_version_details = {}
    if latest_version:
        new_version_details["Release Name"] = environment.new_release_name()
        new_version_details["Commit"] = latest_version.commit
        new_version_details["Commit message"] = latest_version.message
        new_version_details["Commit date"] = f"{latest_version.commit_time_ago} ({latest_version.time})"
        new_version_details["Build time"] = f"{latest_version.build_time_ago} ({latest_version.build_time})"
    diff = DeployDiff(
        repo, current_commit, latest_version.commit,
        new_version_details=new_version_details
    )
    return diff


<<<<<<< HEAD
def create_release_tag(environment, repo, diff):
    if environment.fab_settings_config.tag_deploy_commits:
        repo.create_git_ref(
            ref='refs/tags/{}-{}-release'.format(
                environment.new_release_name(),
                environment.name),
            sha=diff.deploy_commit,
        )


=======
>>>>>>> 440f25d0
def run_ansible_playbook_command(environment, args):
    skip_check = True
    environment.create_generated_yml()
    ansible_context = AnsibleContext(args)
    return ansible_playbook.run_ansible_playbook(
        environment, 'deploy_stack.yml', ansible_context,
        skip_check=skip_check, quiet=skip_check, always_skip_check=skip_check, limit='formplayer',
        use_factory_auth=False, unknown_args=('--tags=formplayer_deploy',),
        respect_ansible_skip=True,
    )


def record_deploy_in_datadog(environment, diff, tdelta):
    if environment.public_vars.get('DATADOG_ENABLED', False):
        print(color_summary(f">> Recording deploy in Datadog"))
        diff_url = f"\nDiff link: [Git Diff]({diff.url})"
        deploy_notification_text = (
            "Formplayer has been successfully deployed to "
            "*{}* by *{}* in *{}* minutes.\nRelease Name: {}{}".format(
                environment.name,
                get_default_username(),
                int(tdelta.total_seconds() / 60) or '?',
                environment.new_release_name(),
                diff_url
            )
        )
        commcare_cloud(
            environment.name, 'send-datadog-event',
            'Formplayer Deploy Success',
            deploy_notification_text,
            '--alert_type', "success",
            show_command=False
        )

def get_current_formplayer_version(environment):
    """Get version of currently deployed Formplayer by querying
    the Formplayer management endpoint to get the build info.
    """
    formplayer0 = environment.groups["formplayer"][0]
    try:
        res = requests.get(f"http://{formplayer0}:8081/info", timeout=5)
        res.raise_for_status()
    except RequestException as e:
        print(color_warning(f"Error getting current formplayer version: {e}"))
        return

    info = res.json()
    return info.get("git", {}).get("commit", {}).get("id", None)


def get_latest_formplayer_version(env_name):
    """Get version info of latest available version. This fetches
    meta files from S3 and parses them to get the data.
    """
    def get_url_content(url):
        res = requests.get(url)
        res.raise_for_status()
        return res.text

    def extract_vals_from_property_data(data, mapping):
        out = {}
        for line in data.splitlines(keepends=False):
            if not line.strip():
                continue
            key, value = line.strip().split("=")
            if key in mapping:
                out[mapping[key]] = strip_escapes(value)
        return out

    git_info_url, build_info_url = get_info_urls(env_name)
    try:
        git_info = get_url_content(git_info_url)
        build_info = get_url_content(build_info_url)
    except RequestException as e:
        print(color_warning(f"Error getting latest formplayer version: {e}"))
        return

    git_data = extract_vals_from_property_data(git_info, {
        "git.commit.id": "commit",
        "git.commit.message.short": "message",
        "git.commit.time": "time"
    })
    build_data = extract_vals_from_property_data(build_info, {"build.time": "build_time"})
    return VersionInfo(**git_data, **build_data)


def strip_escapes(value):
    return value.replace("\\", "")


def get_info_urls(env_name):
    """
    :return: tuple(git_info_url, build_info_url)
    """
    base_url = AWS_BASE_URL_ENV.get(env_name, AWS_BASE_URL_DEFAULT)
    return f"{base_url}/{GIT_PROPERTIES}", f"{base_url}/{BUILD_INFO_PROPERTIES}"<|MERGE_RESOLUTION|>--- conflicted
+++ resolved
@@ -114,19 +114,6 @@
     return diff
 
 
-<<<<<<< HEAD
-def create_release_tag(environment, repo, diff):
-    if environment.fab_settings_config.tag_deploy_commits:
-        repo.create_git_ref(
-            ref='refs/tags/{}-{}-release'.format(
-                environment.new_release_name(),
-                environment.name),
-            sha=diff.deploy_commit,
-        )
-
-
-=======
->>>>>>> 440f25d0
 def run_ansible_playbook_command(environment, args):
     skip_check = True
     environment.create_generated_yml()
