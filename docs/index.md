Dimagi is proud to be able to share **CommCare Cloud**,
our toolkit for deploying and maintaining CommCare servers,
with our fabulous developer community.

We wrote CommCare Cloud for ourselves,
and it's what we use to manage [CommCare HQ](https://www.commcarehq.org/),
our subscription offering.
Anyone willing to dedicate the considerable amount of effort
and system administration knowledge necessary to stand up and manage a CommCare server
cluster will be able to do so using the same tools that we do.

## What is commcare-cloud?

`commcare-cloud` is a python-based command line tool that uses
the open source technologies Ansible and Fabric to automate everything
you need in order to run a production CommCare cluster.

<<<<<<< HEAD
While it is possible to install on a laptop with a linux-like command line interface,
it is primarily designed to be run on the machine that is hosting CommCare.
(If you are hosting CommCare on more than one machine,
`commcare-cloud` only needs to be installed on one of them.)
In this documentation, we will call the machine on which `commcare-cloud` is installed
the "control machine". If you are hosting CommCare on a single machine,
that machine is also the control machine.
=======
## HowTos
- CouchDB
    - [Add a new CouchDB node to an existing cluster](howto/add-couchdb2-node)
- PostgreSQL
    - [Backup PostgreSQL](howto/add-barman-server.md)
    - [Moving partitioned databases](howto/move-partitioned-database)
- Proxy
    - [Enable HTTPS](howto/enable-https.md)
- RiakCS/S3
    - [Migrate from one S3 backend to another](howto/migrate-s3-to-s3.md)
- Firewall
    - [Configure a firewall on the servers](howto/firewall.md)
>>>>>>> 99847656

## System installation

- [Installation](setup/installation.md)
- [Troubleshooting first time setup](setup/troubleshooting.md)
- [Changelog](changelog)

## Usage

- [Command Usage](commcare-cloud/commands)
- [Telling `commcare-cloud` about your environments](commcare-cloud/env)
- [Server Management Basics](commcare-cloud/basics)

## Services
- CouchDB
    - [Add a new CouchDB node to an existing cluster](howto/add-couchdb2-node.md)
- [PostgreSQL](services/postgresql.md)
- Proxy
    - [Enable HTTPS](howto/enable-https.md)
- RiakCS/S3
    - [Migrate from one S3 backend to another](howto/migrate-s3-to-s3.md)

## A word of caution

CommCare HQ is a complex, distributed software application,
made up of dozens of processes
and several pieces of third-party open source database software.
It has been built for scale rather than simplicity,
and as a result even for small deployments a CommCare server or server cluster
can be challenging to maintain.
An organization endeavoring to manage their own CommCare server environment
must be willing to devote **considerable effort and system administration capacity**
not only in the initial phases of provisioning, setup, and installation,
but in steady state as well.

If you or your organization is hosting or interested in hosting
its own CommCare server environment,
we strongly suggest you read our [Hosting Considerations](system/hosting-considerations.md) page
before going any further.

## CommCare HQ in Production: System Overview

Before proceeding, we highly recommend that you gain a high-level understanding
of what a CommCare HQ production system looks like
by consulting our [System Overview](system/system-overview.md) page.
CommCare Cloud will help you stand up a system like the one described on that page,
but maintaining it---even with the help of CommCare Cloud's helpful tooling---will require
an understanding of the system's architecture and each of the system's underlying technologies.<|MERGE_RESOLUTION|>--- conflicted
+++ resolved
@@ -15,7 +15,6 @@
 the open source technologies Ansible and Fabric to automate everything
 you need in order to run a production CommCare cluster.
 
-<<<<<<< HEAD
 While it is possible to install on a laptop with a linux-like command line interface,
 it is primarily designed to be run on the machine that is hosting CommCare.
 (If you are hosting CommCare on more than one machine,
@@ -23,20 +22,6 @@
 In this documentation, we will call the machine on which `commcare-cloud` is installed
 the "control machine". If you are hosting CommCare on a single machine,
 that machine is also the control machine.
-=======
-## HowTos
-- CouchDB
-    - [Add a new CouchDB node to an existing cluster](howto/add-couchdb2-node)
-- PostgreSQL
-    - [Backup PostgreSQL](howto/add-barman-server.md)
-    - [Moving partitioned databases](howto/move-partitioned-database)
-- Proxy
-    - [Enable HTTPS](howto/enable-https.md)
-- RiakCS/S3
-    - [Migrate from one S3 backend to another](howto/migrate-s3-to-s3.md)
-- Firewall
-    - [Configure a firewall on the servers](howto/firewall.md)
->>>>>>> 99847656
 
 ## System installation
 
@@ -58,6 +43,8 @@
     - [Enable HTTPS](howto/enable-https.md)
 - RiakCS/S3
     - [Migrate from one S3 backend to another](howto/migrate-s3-to-s3.md)
+- Firewall
+    - [Configure a firewall on the servers](howto/firewall.md)
 
 ## A word of caution
 
