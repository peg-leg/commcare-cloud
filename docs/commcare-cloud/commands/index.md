# Commands

* TOC
{:toc}

## Running Commands with `commcare-cloud`

All `commcare-cloud` commands take the following form:

```
commcare-cloud [--control]
               <env>
               {bootstrap-users,ansible-playbook,django-manage,aps,tmux,ap,validate-environment-settings,restart-elasticsearch,deploy-stack,service,update-supervisor-confs,update-users,ping,migrate_couchdb,lookup,run-module,update-config,mosh,after-reboot,ssh,downtime,fab,update-local-known-hosts,migrate-couchdb,run-shell-command}
               ...
```

## Positional Arguments

### `<env>`

server environment to run against

## Optional Arguments

### `--control`

Run command remotely on the control machine.

You can add `--control` _directly after_ `commcare-cloud` to any command
in order to run the command not from the local machine
using the local code,
but from from the control machine for that environment,
using the latest version of `commcare-cloud` available.

It works by issuing a command to ssh into the control machine,
update the code, and run the same command entered locally but with
`--control` removed. For long-running commands,
you will have to remain connected to the the control machine
for the entirety of the run.


## `cchq` alias

Additionally, `commcare-cloud` is aliased to the easier-to-type `cchq`
(short for "CommCare HQ"), so any command you see here can also be run
as

```
cchq <env> <command> <args...>
```

## Underlying tools and common arguments

The `commcare-cloud` command line tool is by and large a relatively
thin wrapper around the other tools it uses: `ansible`, `ansible-playbook`,
`ssh`, `fab`, etc. For every command you run using `commcare-cloud`,
it will print out the underlying command that it is running,
a faint blue / cyan color.
In each case, if you copy and paste the printed command directly,
it will have essentially the same affect.
(Note too that some commands run
multiple underlying commands in sequence,
and that each command will be printed.)

Where possible, `commcare-cloud` is set up to pass any unknown arguments
to the underlying tool. In addition, there are a number of common
arguments that are recognized by many `commcare-cloud` commands,
and have similar behavior on across them. Rather than include these
on every command they apply to, we will list upfront
these common arguments and when they can be used.

To verify availability on any given command, you can always run the
command with `-h`.

### Ansible-backed commands

For most ansible-backed commands `commcare-cloud`
will run in check mode first, and then ask you to confirm
before applying the changes. Since check mode does not make sense
for all commands, there are some that do not follow this pattern
and apply the changes directly.

### `--skip-check`

When this argument is included,
the "check, ask, apply" behavior described above is circumvented,
and the command is instead applied directly

### `--quiet`

Run the command without every prompting for permission to continue.
At each point, the affirmative response is assumed.

### `--branch <branch>`

In the specific case that `commcare-cloud` has been installed from
git source in egg mode (i.e. using `pip install -e .`), it will always
check that the checked-out git branch matches the `<branch>`
that is thus passed in. If this arg is not specified,
it defaults to `master`. As a consequence, when running from git branch
`master`, there is no need to use the `--branch` arg explicitly.

### `--output [actionable|minimal]`

The callback plugin to use for generating output. See
ansible-doc -t callback -l and ansible-doc -t callback.

## Available Commands

### Internal Housekeeping for your `commcare-cloud` environments


#### `validate-environment-settings`

Validate your environment's configuration files

```
commcare-cloud <env> validate-environment-settings
```

As you make changes to your environment files, you can use this
command to check for validation errors or incompatibilities.


#### `update-local-known-hosts`

Update the local known_hosts file of the environment configuration.

```
commcare-cloud <env> update-local-known-hosts [--use-factory-auth]
```

You can run this on a regular basis to avoid having to `yes` through
the ssh prompts. Note that when you run this, you are implicitly
trusting that at the moment you run it, there is no man-in-the-middle
attack going on, the type of security breech that the SSH prompt
is meant to mitigate against in the first place.

##### Optional Arguments

###### `--use-factory-auth`

authenticate using the pem file (or prompt for root password if there is no pem file)

### Ad-hoc


#### `lookup`

Lookup remote hostname or IP address

```
commcare-cloud <env> lookup [server]
```

##### Positional Arguments

###### `server`

Server name/group: postgresql, proxy, webworkers, ... The server
name/group may be prefixed with 'username@' to login as a
specific user and may be terminated with ':<n>' to choose one of
multiple servers if there is more than one in the group. For
example: webworkers:0 will pick the first webworker. May also be
omitted for environments with only a single server.


#### `ssh`

Connect to a remote host with ssh.

```
commcare-cloud <env> ssh [server]
```

This will also automatically add the ssh argument `-A`
when `<server>` is `control`.

All trailing arguments are passed directly to `ssh`.

##### Positional Arguments

###### `server`

Server name/group: postgresql, proxy, webworkers, ... The server
name/group may be prefixed with 'username@' to login as a
specific user and may be terminated with ':<n>' to choose one of
multiple servers if there is more than one in the group. For
example: webworkers:0 will pick the first webworker. May also be
omitted for environments with only a single server.


#### `mosh`

Connect to a remote host with mosh.

```
commcare-cloud <env> mosh [server]
```

This will also automatically switch to using ssh with `-A`
when `<server>` is `control` (because `mosh` doesn't support `-A`).

All trailing arguments are passed directly to `mosh`
(or `ssh` in the edge case described above).

##### Positional Arguments

###### `server`

Server name/group: postgresql, proxy, webworkers, ... The server
name/group may be prefixed with 'username@' to login as a
specific user and may be terminated with ':<n>' to choose one of
multiple servers if there is more than one in the group. For
example: webworkers:0 will pick the first webworker. May also be
omitted for environments with only a single server.


#### `run-module`

Run an arbitrary Ansible module.

```
commcare-cloud <env> run-module [--use-factory-auth] inventory_group module module_args
```

#### Example

To print out the `inventory_hostname` ansible variable for each machine, run
```
commcare-cloud <env> run-module all debug "msg={{ '{{' }} inventory_hostname }}"
```

##### Positional Arguments

###### `inventory_group`

Machines to run on. Is anything that could be used in as a value for
`hosts` in an playbook "play", e.g.
`all` for all machines,
`webworkers` for a single group,
`celery:pillowtop` for multiple groups, etc.
See the description in [this blog](http://goinbigdata.com/understanding-ansible-patterns/)
for more detail in what can go here.

###### `module`

The name of the ansible module to run. Complete list of built-in modules
can be found at [Module Index](http://docs.ansible.com/ansible/latest/modules/modules_by_category.html).

###### `module_args`

Args for the module, formatted as a single string.
(Tip: put quotes around it, as it will likely contain spaces.)
Both `arg1=value1 arg2=value2` syntax
and `{"arg1": "value1", "arg2": "value2"}` syntax are accepted.

##### Optional Arguments

###### `--use-factory-auth`

authenticate using the pem file (or prompt for root password if there is no pem file)

##### The ansible options below are available as well
```
  -B SECONDS, --background=SECONDS
                        run asynchronously, failing after X seconds
                        (default=N/A)
  -e EXTRA_VARS, --extra-vars=EXTRA_VARS
                        set additional variables as key=value or YAML/JSON, if
                        filename prepend with @
  -f FORKS, --forks=FORKS
                        specify number of parallel processes to use
                        (default=5)
  -l SUBSET, --limit=SUBSET
                        further limit selected hosts to an additional pattern
  --list-hosts          outputs a list of matching hosts; does not execute
                        anything else
  -M MODULE_PATH, --module-path=MODULE_PATH
                        prepend colon-separated path(s) to module library
                        (default=[u'~/.ansible/plugins/modules',
                        u'/usr/share/ansible/plugins/modules'])
  -o, --one-line        condense output
  -P POLL_INTERVAL, --poll=POLL_INTERVAL
                        set the poll interval if using -B (default=15)
  --syntax-check        perform a syntax check on the playbook, but do not
                        execute it
  -t TREE, --tree=TREE  log output to this directory
  --vault-id=VAULT_IDS  the vault identity to use
  -v, --verbose         verbose mode (-vvv for more, -vvvv to enable
                        connection debugging)
  --version             show program's version number and exit

```
#####   Connection Options
```
    control as whom and how to connect to hosts

    -k, --ask-pass      ask for connection password
    --private-key=PRIVATE_KEY_FILE, --key-file=PRIVATE_KEY_FILE
                        use this file to authenticate the connection
    -u REMOTE_USER, --user=REMOTE_USER
                        connect as this user (default=None)
    -c CONNECTION, --connection=CONNECTION
                        connection type to use (default=smart)
    -T TIMEOUT, --timeout=TIMEOUT
                        override the connection timeout in seconds
                        (default=10)
    --ssh-common-args=SSH_COMMON_ARGS
                        specify common arguments to pass to sftp/scp/ssh (e.g.
                        ProxyCommand)
    --sftp-extra-args=SFTP_EXTRA_ARGS
                        specify extra arguments to pass to sftp only (e.g. -f,
                        -l)
    --scp-extra-args=SCP_EXTRA_ARGS
                        specify extra arguments to pass to scp only (e.g. -l)
    --ssh-extra-args=SSH_EXTRA_ARGS
                        specify extra arguments to pass to ssh only (e.g. -R)

```
#####   Privilege Escalation Options
```
    control how and which user you become as on target hosts

    --become-method=BECOME_METHOD
                        privilege escalation method to use (default=sudo),
                        valid choices: [ sudo | su | pbrun | pfexec | doas |
                        dzdo | ksu | runas | pmrun ]
    -K, --ask-become-pass
                        ask for privilege escalation password
```


#### `run-shell-command`

Run an arbitrary command via the Ansible shell module.

```
commcare-cloud <env> run-shell-command [--silence-warnings] [--use-factory-auth] inventory_group shell_command
```

#### Example

```
commcare-cloud <env> run-shell-command all 'df -h | grep /opt/data'
```

to get disk usage stats for `/opt/data` on every machine.

##### Positional Arguments

###### `inventory_group`

Machines to run on. Is anything that could be used in as a value for
`hosts` in an playbook "play", e.g.
`all` for all machines,
`webworkers` for a single group,
`celery:pillowtop` for multiple groups, etc.
See the description in [this blog](http://goinbigdata.com/understanding-ansible-patterns/)
for more detail in what can go here.

###### `shell_command`

Command to run remotely.
(Tip: put quotes around it, as it will likely contain spaces.)
Cannot being with `sudo`; to do that use the ansible `--become` option.

##### Optional Arguments

###### `--silence-warnings`

Silence shell warnings (such as to use another module instead).

###### `--use-factory-auth`

authenticate using the pem file (or prompt for root password if there is no pem file)

##### The ansible options below are available as well
```
  -B SECONDS, --background=SECONDS
                        run asynchronously, failing after X seconds
                        (default=N/A)
  -e EXTRA_VARS, --extra-vars=EXTRA_VARS
                        set additional variables as key=value or YAML/JSON, if
                        filename prepend with @
  -f FORKS, --forks=FORKS
                        specify number of parallel processes to use
                        (default=5)
  -l SUBSET, --limit=SUBSET
                        further limit selected hosts to an additional pattern
  --list-hosts          outputs a list of matching hosts; does not execute
                        anything else
  -M MODULE_PATH, --module-path=MODULE_PATH
                        prepend colon-separated path(s) to module library
                        (default=[u'~/.ansible/plugins/modules',
                        u'/usr/share/ansible/plugins/modules'])
  -o, --one-line        condense output
  -P POLL_INTERVAL, --poll=POLL_INTERVAL
                        set the poll interval if using -B (default=15)
  --syntax-check        perform a syntax check on the playbook, but do not
                        execute it
  -t TREE, --tree=TREE  log output to this directory
  --vault-id=VAULT_IDS  the vault identity to use
  -v, --verbose         verbose mode (-vvv for more, -vvvv to enable
                        connection debugging)
  --version             show program's version number and exit

```
#####   Connection Options
```
    control as whom and how to connect to hosts

    -k, --ask-pass      ask for connection password
    --private-key=PRIVATE_KEY_FILE, --key-file=PRIVATE_KEY_FILE
                        use this file to authenticate the connection
    -u REMOTE_USER, --user=REMOTE_USER
                        connect as this user (default=None)
    -c CONNECTION, --connection=CONNECTION
                        connection type to use (default=smart)
    -T TIMEOUT, --timeout=TIMEOUT
                        override the connection timeout in seconds
                        (default=10)
    --ssh-common-args=SSH_COMMON_ARGS
                        specify common arguments to pass to sftp/scp/ssh (e.g.
                        ProxyCommand)
    --sftp-extra-args=SFTP_EXTRA_ARGS
                        specify extra arguments to pass to sftp only (e.g. -f,
                        -l)
    --scp-extra-args=SCP_EXTRA_ARGS
                        specify extra arguments to pass to scp only (e.g. -l)
    --ssh-extra-args=SSH_EXTRA_ARGS
                        specify extra arguments to pass to ssh only (e.g. -R)

```
#####   Privilege Escalation Options
```
    control how and which user you become as on target hosts

    --become-method=BECOME_METHOD
                        privilege escalation method to use (default=sudo),
                        valid choices: [ sudo | su | pbrun | pfexec | doas |
                        dzdo | ksu | runas | pmrun ]
    -K, --ask-become-pass
                        ask for privilege escalation password
```


#### `django-manage`

Run a django management command.

```
commcare-cloud <env> django-manage [--tmux] [--release RELEASE]
```

`commcare-cloud <env> django-manage ...`
runs `./manage.py ...` on the first webworker of &lt;env&gt;.
Omit &lt;command&gt; to see a full list of possible commands.

#### Example

To open a django shell in a tmux window using the `2018-04-13_18.16` release.

```
commcare-cloud <env> django-manage --tmux --release 2018-04-13_18.16 shell
```

##### Optional Arguments

###### `--tmux`

If this option is included, the management command will be
run in a new tmux window under the `cchq` user. You may then exit using
the customary tmux command `^b` `d`, and resume the session later.
This is especially useful for long-running commands.

###### `--release RELEASE`

Name of release to run under.
E.g. '2018-04-13_18.16'.
If none is specified, the `current` release will be used.


#### `tmux`

Connect to a remote host with ssh and open a tmux session.

```
commcare-cloud <env> tmux server [remote_command]
```

#### Example

Rejoin last open tmux window.

```
commcare-cloud <env> tmux -
```

##### Positional Arguments

###### `server`

Server to run tmux session on.
Use '-' to for default (webworkers:0)

###### `remote_command`

Command to run in the tmux.
If a command specified, then it will always run in a new window.
If a command is *not* specified, then a it will rejoin the most
recently visited tmux window; only if there are no currently open
tmux windows will a new one be opened.

### Operational


#### `ping`

Ping specified or all machines to see if they have been provisioned yet.

```
commcare-cloud <env> ping [--use-factory-auth] inventory_group
```

##### Positional Arguments

###### `inventory_group`

Machines to run on. Is anything that could be used in as a value for
`hosts` in an playbook "play", e.g.
`all` for all machines,
`webworkers` for a single group,
`celery:pillowtop` for multiple groups, etc.
See the description in [this blog](http://goinbigdata.com/understanding-ansible-patterns/)
for more detail in what can go here.

##### Optional Arguments

###### `--use-factory-auth`

authenticate using the pem file (or prompt for root password if there is no pem file)


#### `ansible-playbook`
(Alias `ap`)

Run a playbook as you would with ansible-playbook

```
commcare-cloud <env> ansible-playbook [--use-factory-auth] playbook
```

By default, you will see --check output and then asked whether to apply.

#### Example

```
commcare-cloud <env> ansible-playbook deploy_proxy.yml --limit=proxy
```

##### Positional Arguments

###### `playbook`

The ansible playbook .yml file to run.
Options are the `*.yml` files located under `commcare_cloud/ansible`
which is under `src` for an egg install and under
`<virtualenv>/lib/python2.7/site-packages` for a wheel install.

##### Optional Arguments

###### `--use-factory-auth`

authenticate using the pem file (or prompt for root password if there is no pem file)

##### The ansible-playbook options below are available as well
```
  -e EXTRA_VARS, --extra-vars=EXTRA_VARS
                        set additional variables as key=value or YAML/JSON, if
                        filename prepend with @
  --flush-cache         clear the fact cache
  --force-handlers      run handlers even if a task fails
  -f FORKS, --forks=FORKS
                        specify number of parallel processes to use
                        (default=5)
  --list-hosts          outputs a list of matching hosts; does not execute
                        anything else
  --list-tags           list all available tags
  --list-tasks          list all tasks that would be executed
  -M MODULE_PATH, --module-path=MODULE_PATH
                        prepend colon-separated path(s) to module library
                        (default=[u'~/.ansible/plugins/modules',
                        u'/usr/share/ansible/plugins/modules'])
  --skip-tags=SKIP_TAGS
                        only run plays and tasks whose tags do not match these
                        values
  --start-at-task=START_AT_TASK
                        start the playbook at the task matching this name
  --step                one-step-at-a-time: confirm each task before running
  --syntax-check        perform a syntax check on the playbook, but do not
                        execute it
  -t TAGS, --tags=TAGS  only run plays and tasks tagged with these values
  --vault-id=VAULT_IDS  the vault identity to use
  -v, --verbose         verbose mode (-vvv for more, -vvvv to enable
                        connection debugging)
  --version             show program's version number and exit

```
#####   Connection Options
```
    control as whom and how to connect to hosts

    -k, --ask-pass      ask for connection password
    --private-key=PRIVATE_KEY_FILE, --key-file=PRIVATE_KEY_FILE
                        use this file to authenticate the connection
    -u REMOTE_USER, --user=REMOTE_USER
                        connect as this user (default=None)
    -c CONNECTION, --connection=CONNECTION
                        connection type to use (default=smart)
    -T TIMEOUT, --timeout=TIMEOUT
                        override the connection timeout in seconds
                        (default=10)
    --ssh-common-args=SSH_COMMON_ARGS
                        specify common arguments to pass to sftp/scp/ssh (e.g.
                        ProxyCommand)
    --sftp-extra-args=SFTP_EXTRA_ARGS
                        specify extra arguments to pass to sftp only (e.g. -f,
                        -l)
    --scp-extra-args=SCP_EXTRA_ARGS
                        specify extra arguments to pass to scp only (e.g. -l)
    --ssh-extra-args=SSH_EXTRA_ARGS
                        specify extra arguments to pass to ssh only (e.g. -R)

```
#####   Privilege Escalation Options
```
    control how and which user you become as on target hosts

    -b, --become        run operations with become (does not imply password
                        prompting)
    --become-method=BECOME_METHOD
                        privilege escalation method to use (default=sudo),
                        valid choices: [ sudo | su | pbrun | pfexec | doas |
                        dzdo | ksu | runas | pmrun ]
    --become-user=BECOME_USER
                        run operations as this user (default=root)
    -K, --ask-become-pass
                        ask for privilege escalation password
```


#### `deploy-stack`
(Alias `aps`)

Run the ansible playbook for deploying the entire stack.

```
commcare-cloud <env> deploy-stack [--use-factory-auth]
```

Often used in conjunction with --limit and/or --tag
for a more specific update.

##### Optional Arguments

###### `--use-factory-auth`

authenticate using the pem file (or prompt for root password if there is no pem file)


#### `update-config`

Run the ansible playbook for updating app config.

```
commcare-cloud <env> update-config [--use-factory-auth]
```

This includes django `localsettings.py` and formplayer `application.properties`.

##### Optional Arguments

###### `--use-factory-auth`

authenticate using the pem file (or prompt for root password if there is no pem file)


#### `after-reboot`

Bring a just-rebooted machine back into operation.

```
commcare-cloud <env> after-reboot [--use-factory-auth] inventory_group
```

Includes mounting the encrypted drive.
This command never runs in check mode.

##### Positional Arguments

###### `inventory_group`

Machines to run on. Is anything that could be used in as a value for
`hosts` in an playbook "play", e.g.
`all` for all machines,
`webworkers` for a single group,
`celery:pillowtop` for multiple groups, etc.
See the description in [this blog](http://goinbigdata.com/understanding-ansible-patterns/)
for more detail in what can go here.

##### Optional Arguments

###### `--use-factory-auth`

authenticate using the pem file (or prompt for root password if there is no pem file)


#### `restart-elasticsearch`

Do a rolling restart of elasticsearch.

```
commcare-cloud <env> restart-elasticsearch [--use-factory-auth]
```

**This command is deprecated.** Use

```
commcare-cloud <env> service elasticsearch restart
```

instead.

##### Optional Arguments

###### `--use-factory-auth`

authenticate using the pem file (or prompt for root password if there is no pem file)


#### `bootstrap-users`

Add users to a set of new machines as root.

```
commcare-cloud <env> bootstrap-users [--use-factory-auth]
```

This must be done before any other user can log in.

This will set up machines to reject root login and require
password-less logins based on the usernames and public keys
you have specified in your environment. This can only be run once
per machine; if after running it you would like to run it again,
you have to use `update-users` below instead.

##### Optional Arguments

###### `--use-factory-auth`

authenticate using the pem file (or prompt for root password if there is no pem file)


#### `update-users`

Bring users up to date with the current CommCare Cloud settings.

```
commcare-cloud <env> update-users [--use-factory-auth]
```

In steady state this command (and not `bootstrap-users`) should be used
to keep machine user accounts, permissions, and login information
up to date.

##### Optional Arguments

###### `--use-factory-auth`

authenticate using the pem file (or prompt for root password if there is no pem file)


#### `update-supervisor-confs`

Updates the supervisor configuration files for services required by CommCare.

```
commcare-cloud <env> update-supervisor-confs [--use-factory-auth]
```

These services are defined in app-processes.yml.

##### Optional Arguments

###### `--use-factory-auth`

authenticate using the pem file (or prompt for root password if there is no pem file)


#### `fab`

Run a fab command as you would with fab

```
commcare-cloud <env> fab [-l] [fab_command]
```

##### Positional Arguments

###### `fab_command`

The name of the fab task to run. It and all following arguments
will be passed on without modification to `fab`, so all normal `fab`
syntax rules apply.

##### Optional Arguments

###### `-l`

Use `-l` instead of a command to see the full list of commands.

##### Available commands
```

    apply_patch                       Used to apply a git patch created via `...
    awesome_deploy                    Preindex and deploy if it completes qui...
    check_status
    clean_offline_releases            Cleans all releases in home directory
    clean_releases                    Cleans old and failed deploys from the ...
    deploy                            Preindex and deploy if it completes qui...
    deploy_airflow
    deploy_formplayer
<<<<<<< HEAD
    development                       {{ '{{' }} hostvars[groups.proxy.0].ansible_hos...
    echis                             172.19.3.41
=======
>>>>>>> 4cf9cca4
    force_update_static
    hotfix_deploy                     deploy ONLY the code with no extra clea...
    kill_stale_celery_workers         Kills celery workers that failed to pro...
    manage                            run a management command
    offline_setup_release
    perform_system_checks
    pillowtop
    preindex_views                    Creates a new release that runs preinde...
    prepare_offline_deploy
    reset_mvp_pillows
    restart_services
    reverse_patch                     Used to reverse a git patch created via...
    rollback                          Rolls back the servers to the previous ...
    rollback_formplayer
    set_supervisor_config
    setup_limited_release             Sets up a release on a single machine
    setup_release                     Sets up a full release across the clust...
    start_celery
    start_pillows
    stop_celery
    stop_pillows
    supervisorctl
    unlink_current                    Unlinks the current code directory. Use...
    update_current
    update_current_supervisor_config  This only writes the supervisor config....
    webworkers
    supervisor.set_supervisor_config  Upload and link Supervisor configuratio...
```


#### `service`

Manage services.

```
commcare-cloud <env> service [--only PROCESS_PATTERN]
                             
                             {celery,commcare,couchdb,couchdb2,elasticsearch,formplayer,kafka,nginx,pillowtop,postgresql,rabbitmq,redis,riakcs,touchforms,webworker}
                             [{celery,commcare,couchdb,couchdb2,elasticsearch,formplayer,kafka,nginx,pillowtop,postgresql,rabbitmq,redis,riakcs,touchforms,webworker} ...]
                             {start,stop,restart,status,help}
```

#### Example

```
cchq <env> service postgresql status
cchq <env> service riakcs restart --only riak,riakcs
cchq <env> service celery help
cchq <env> service celery restart --limit <host>
cchq <env> service celery restart --only <queue-name>,<queue-name>:<queue_num>
cchq <env> service pillowtop restart --limit <host> --only <pillow-name>
```

Services are grouped together to form conceptual service groups.
Thus the `postgresql` service group applies to both the `postgresql`
service and the `pgbouncer` service. We'll call the actual services
"subservices" here.

##### Positional Arguments

###### `{celery,commcare,couchdb,couchdb2,elasticsearch,formplayer,kafka,nginx,pillowtop,postgresql,rabbitmq,redis,riakcs,touchforms,webworker}`

The name of the service group(s) to apply the action to.
There is a preset list of service groups that are supported.
More than one service may be supplied as separate arguments in a row.

###### `{start,stop,restart,status,help}`

Action can be `status`, `start`, `stop`, or `restart`.
This action is applied to every matching service.

##### Optional Arguments

###### `--only PROCESS_PATTERN`

Sub-service name to limit action to.
Format as 'name' or 'name:number'.
Use 'help' action to list all options.


#### `migrate-couchdb`
(Alias `migrate_couchdb`)

Perform a CouchDB migration

```
commcare-cloud <env> migrate-couchdb migration_plan {describe,plan,migrate,commit,clean}
```

This is a recent and advanced addition to the capabilities,
and is not yet ready for widespread use. At such a time as it is
ready, it will be more thoroughly documented.

##### Positional Arguments

###### `migration_plan`

Path to migration plan file

###### `{describe,plan,migrate,commit,clean}`

Action to perform

- describe: Print out cluster info
- plan: generate plan details from migration plan
- migrate: stop nodes and copy shard data according to plan
- commit: update database docs with new shard allocation
- clean: remove shard files from hosts where they aren't needed


#### `downtime`

Manage downtime for the selected environment.

```
commcare-cloud <env> downtime [-m MESSAGE] {start,end}
```

This notifies Datadog of the planned downtime so that is is recorded
in the history, and so that during it service alerts are silenced.

##### Positional Arguments

###### `{start,end}`

##### Optional Arguments

###### `-m MESSAGE, --message MESSAGE`

Optional message to set on Datadog.<|MERGE_RESOLUTION|>--- conflicted
+++ resolved
@@ -831,11 +831,6 @@
     deploy                            Preindex and deploy if it completes qui...
     deploy_airflow
     deploy_formplayer
-<<<<<<< HEAD
-    development                       {{ '{{' }} hostvars[groups.proxy.0].ansible_hos...
-    echis                             172.19.3.41
-=======
->>>>>>> 4cf9cca4
     force_update_static
     hotfix_deploy                     deploy ONLY the code with no extra clea...
     kill_stale_celery_workers         Kills celery workers that failed to pro...
@@ -873,8 +868,8 @@
 ```
 commcare-cloud <env> service [--only PROCESS_PATTERN]
                              
-                             {celery,commcare,couchdb,couchdb2,elasticsearch,formplayer,kafka,nginx,pillowtop,postgresql,rabbitmq,redis,riakcs,touchforms,webworker}
-                             [{celery,commcare,couchdb,couchdb2,elasticsearch,formplayer,kafka,nginx,pillowtop,postgresql,rabbitmq,redis,riakcs,touchforms,webworker} ...]
+                             {celery,commcare,couchdb,elasticsearch,formplayer,kafka,nginx,pillowtop,postgresql,rabbitmq,redis,riakcs,touchforms,webworker}
+                             [{celery,commcare,couchdb,elasticsearch,formplayer,kafka,nginx,pillowtop,postgresql,rabbitmq,redis,riakcs,touchforms,webworker} ...]
                              {start,stop,restart,status,help}
 ```
 
@@ -896,7 +891,7 @@
 
 ##### Positional Arguments
 
-###### `{celery,commcare,couchdb,couchdb2,elasticsearch,formplayer,kafka,nginx,pillowtop,postgresql,rabbitmq,redis,riakcs,touchforms,webworker}`
+###### `{celery,commcare,couchdb,elasticsearch,formplayer,kafka,nginx,pillowtop,postgresql,rabbitmq,redis,riakcs,touchforms,webworker}`
 
 The name of the service group(s) to apply the action to.
 There is a preset list of service groups that are supported.
