#!/usr/bin/env python
# -*- coding: utf-8 -*-
"""
Server layout:
    ~/www/
        This folder contains the code, python environment, and logs
        for each environment (staging, production, etc) running on the server.
        Each environment has its own subfolder named for its evironment
        (i.e. ~/www/staging/log and ~/www/production/log).

    ~/www/<environment>/releases/<YYYY-MM-DD-HH.SS>
        This folder contains a release of commcarehq. Each release has its own
        virtual environment that can be found in `python_env`.

    ~/www/<environment>/current
        This path is a symlink to the release that is being run
        (~/www/<environment>/releases<YYYY-MM-DD-HH.SS>).

    ~/www/<environment>/current/services/
        This contains two subfolders
            /supervisor/
        which hold the configurations for these applications
        for each environment (staging, production, etc) running on the server.
        Theses folders are included in the global /etc/apache2 and
        /etc/supervisor configurations.

"""
from __future__ import absolute_import
from __future__ import print_function
import datetime
import functools
import os
import posixpath
from getpass import getpass

import yaml
import pipes
import pytz
from distutils.util import strtobool

from fabric import utils
from fabric.api import run, roles, execute, task, sudo, env, parallel, local
from fabric.colors import blue, red, magenta
from fabric.context_managers import cd
from fabric.contrib import files, console
from fabric.decorators import runs_once
from fabric.operations import require
from commcare_cloud.commcare_cloud import get_public_vars
from commcare_cloud.paths import get_available_envs
from .const import (
    ROLES_ALL_SRC,
    ROLES_ALL_SERVICES,
    ROLES_CELERY,
    ROLES_PILLOWTOP,
    ROLES_DJANGO,
    ROLES_STATIC,
    ROLES_SMS_QUEUE,
    ROLES_REMINDER_QUEUE,
    ROLES_PILLOW_RETRY_QUEUE,
    ROLES_DB_ONLY,
    ROLES_DEPLOY,
    RELEASE_RECORD,
    RSYNC_EXCLUDE,
    PROJECT_ROOT,
    REPO_BASE)
from .exceptions import PreindexNotFinished
from .operations import (
    db,
    staticfiles,
    supervisor,
    formplayer,
    release,
    offline as offline_ops,
)
from .utils import (
    DeployMetadata,
    cache_deploy_state,
    clear_cached_deploy,
    execute_with_timing,
    read_inventory_file,
    retrieve_cached_deploy_checkpoint,
    retrieve_cached_deploy_env,
    traceback_string,
)
from .checks import (
    check_servers,
)

if env.ssh_config_path and os.path.isfile(os.path.expanduser(env.ssh_config_path)):
    env.use_ssh_config = True

env.abort_exception = Exception
env.linewise = True
env.colorize_errors = True
env.captain_user = None
env.always_use_pty = False
env['sudo_prefix'] += '-H '


env.roledefs = {
    'django_celery': [],
    'django_app': [],
    # for now combined with celery
    'django_pillowtop': [],
    'sms_queue': [],
    'reminder_queue': [],
    'pillow_retry_queue': [],
    'submission_reprocessing_queue': [],
    # 'django_celery, 'django_app', and 'django_pillowtop' all in one
    # use this ONLY for single server config,
    # otherwise deploy() will run multiple times in parallel causing issues
    'django_monolith': [],

    'formsplayer': [],
    'staticfiles': [],

    # package level configs that are not quite config'ed yet in this fabfile
    'couch': [],
    'pg': [],
    'rabbitmq': [],
    'lb': [],
    # need a special 'deploy' role to make deploy only run once
    'deploy': [],
}


def _require_target():
    require('root', 'code_root', 'hosts', 'environment',
            provided_by=('staging', 'production', 'softlayer'))


def _setup_path():
    # using posixpath to ensure unix style slashes.
    # See bug-ticket: http://code.fabfile.org/attachments/61/posixpath.patch
    env.root = posixpath.join(env.home, 'www', env.environment)
    env.log_dir = posixpath.join(env.home, 'www', env.environment, 'log')
    env.releases = posixpath.join(env.root, 'releases')
    env.code_current = posixpath.join(env.root, 'current')
    env.code_root = posixpath.join(env.releases, env.deploy_metadata.timestamp)
    env.project_root = posixpath.join(env.code_root, env.project)
    env.project_media = posixpath.join(env.code_root, 'media')
    env.virtualenv_current = posixpath.join(env.code_current, 'python_env')
    env.virtualenv_root = posixpath.join(env.code_root, 'python_env')
    env.services = posixpath.join(env.code_root, 'services')
    env.jython_home = '/usr/local/lib/jython'
    env.db = '%s_%s' % (env.project, env.environment)
    env.offline_releases = posixpath.join('/home/{}/releases'.format(env.user))
    env.offline_code_dir = posixpath.join('{}/{}'.format(env.offline_releases, 'offline'))


def load_env(env_name):
    def get_env_dict(path):
        if os.path.isfile(path):
            with open(path) as f:
                try:
                    return yaml.load(f)
                except Exception:
                    print('Error in file {}'.format(path))
                    raise
        else:
            raise Exception("Environment file not found: {}".format(path))

<<<<<<< HEAD
    env_dict = get_env_dict(os.path.join(REPO_BASE, 'environments', env_name, 'app-processes.yml'))
    base_dict = get_env_dict(os.path.join(REPO_BASE, 'environmental-defaults', 'app-processes.yml'))
    env.update(base_dict)
    env.update(env_dict)


@task
def swiss():
    """swiss.commcarehq.org"""
    _setup_env('swiss', force=True)


@task(alias='india')
def softlayer():
    """india.commcarehq.org"""
    _setup_env('softlayer')


@task(alias='icds-new')
def icds_new():
    """www.icds-cas.gov.in"""
    _confirm_environment_time('icds-new', 'Asia/Kolkata')
    _setup_env('icds-new')
    env.email_enabled = False


@task
def enikshay():
    """enikshay.in"""
    _confirm_environment_time('enikshay', 'Asia/Kolkata')
    _setup_env('enikshay', force=True)


@task
def pna():
    """commcare.pna.sn"""
    _setup_env('pna', force=True)


@task
def l10k():
    """l10k.commcare.org"""
    _setup_env('l10k', force=True)


@task
def production():
    """www.commcarehq.org"""
    _setup_env('production')


@task
def staging():
    """staging.commcarehq.org"""
    _setup_env('staging', force=True, default_branch='autostaging')


def _setup_env(env_name, force=False, default_branch=None):
    _confirm_branch(default_branch)
=======
    vars_not_to_overwrite = {key: value for key, value in env.items()
                             if key not in ('sudo_user', 'keepalive')}
    vars = {}
    vars.update(get_env_dict(os.path.join(REPO_BASE, 'environmental-defaults', 'app-processes.yml')))
    vars.update(get_env_dict(os.path.join(REPO_BASE, 'environmental-defaults', 'fab-settings.yml')))
    vars.update(get_env_dict(os.path.join(REPO_BASE, 'environments', env_name, 'app-processes.yml')))
    vars.update(get_env_dict(os.path.join(REPO_BASE, 'environments', env_name, 'fab-settings.yml')))
    # Variables that were already in `env`
    # take precedence over variables set in app-processes.yml
    # except a short blacklist that we expect app-processes.yml vars to overwrite
    overlap = set(vars_not_to_overwrite) & set(vars)
    for key in overlap:
        print('NOTE: ignoring app-processes.yml var {}={!r}. Using value {!r} instead.'.format(key, vars[key], vars_not_to_overwrite[key]))
    vars.update(vars_not_to_overwrite)
    env.update(vars)


def _setup_env(env_name):
>>>>>>> 14e37cdd
    env.env_name = env_name
    env.inventory = os.path.join(REPO_BASE, 'environments', env_name, 'inventory.ini')
    load_env(env_name)
    _confirm_branch(env.default_branch)
    _confirm_environment_time(env_name)
    execute(env_common)


def _confirm_branch(default_branch='master'):
    if not hasattr(env, 'code_branch'):
        print("code_branch not specified, using '{}'. "
              "You can override this with '--set code_branch=<branch>'"
              .format(default_branch))
        env.code_branch = default_branch

    if env.code_branch != default_branch:
        branch_message = (
            "Whoa there bud! You're using branch {env.code_branch}. "
            "ARE YOU DOING SOMETHING EXCEPTIONAL THAT WARRANTS THIS?"
        ).format(env=env)
        if not console.confirm(branch_message, default=False):
            utils.abort('Action aborted.')


def _confirm_environment_time(env_name):
    window = env.acceptable_maintenance_window
    if window:
        d = datetime.datetime.now(pytz.timezone(window['timezone']))
        if window['hour_start'] <= d.hour < window['hour_end']:
            return
    else:
        return

    message = (
        "Whoa there bud! You're deploying '%s' during the day. "
        "The current local time is %s.\n"
        "ARE YOU DOING SOMETHING EXCEPTIONAL THAT WARRANTS THIS?"
    ) % (env_name, d.strftime("%-I:%M%p on %h. %d %Z"))
    if not console.confirm(message, default=False):
        utils.abort('Action aborted.')


@task
def development():
    """
    Must pass in the 'inventory' env variable,
    which is the path to an ansible inventory file
    and an 'environment' env variable,
    which is the name of the directory to be used under /home/cchq/www/

    Example command:

        fab development awesome_deploy \
        --set inventory=/path/to/commcarehq-ansible/ansible/inventories/development,environment=dev

    """
    load_env('development')
    execute(env_common)


def env_common():
    require('inventory', 'environment')
    servers = read_inventory_file(env.inventory)

    env.is_monolith = len(set(servers['all']) - set(servers['control'])) < 2

    env.deploy_metadata = DeployMetadata(env.code_branch, env.environment)
    _setup_path()

    all = servers['all']
    proxy = servers['proxy']
    webworkers = servers['webworkers']
    riakcs = servers.get('riakcs', [])
    postgresql = servers['postgresql']
    pg_standby = servers.get('pg_standby', [])
    touchforms = servers['touchforms']
    formplayer = servers['formplayer']
    elasticsearch = servers['elasticsearch']
    celery = servers['celery']
    rabbitmq = servers['rabbitmq']
    # if no server specified, just don't run pillowtop
    pillowtop = servers.get('pillowtop', [])

    deploy = servers.get('deploy', servers['postgresql'])[:1]

    env.roledefs = {
        'all': all,
        'pg': postgresql,
        'pgstandby': pg_standby,
        'elasticsearch': elasticsearch,
        'riakcs': riakcs,
        'rabbitmq': rabbitmq,
        'django_celery': celery,
        'sms_queue': celery,
        'reminder_queue': celery,
        'pillow_retry_queue': celery,
        'submission_reprocessing_queue': celery,
        'django_app': webworkers,
        'django_pillowtop': pillowtop,
        'formsplayer': touchforms,
        'formplayer': formplayer,
        'staticfiles': proxy,
        'lb': [],
        # having deploy here makes it so that
        # we don't get prompted for a host or run deploy too many times
        'deploy': deploy,
        # fab complains if this doesn't exist
        'django_monolith': [],
        'control': servers.get('control')[:1]
    }
    env.roles = ['deploy']
    env.hosts = env.roledefs['deploy']
    env.resume = False
    env.offline = False
    env.supervisor_roles = ROLES_ALL_SRC


@task
def webworkers():
    env.supervisor_roles = ROLES_DJANGO


@task
def pillowtop():
    env.supervisor_roles = ROLES_PILLOWTOP


@task
@roles(ROLES_PILLOWTOP)
def preindex_views():
    """
    Creates a new release that runs preindex_everything. Clones code from
    `current` release and updates it.
    """
    setup_release()
    db.preindex_views()


@roles(ROLES_DEPLOY)
def mail_admins(subject, message, use_current_release=False):
    code_dir = env.code_current if use_current_release else env.code_root
    virtualenv_dir = env.virtualenv_current if use_current_release else env.virtualenv_root
    with cd(code_dir):
        sudo((
            '%(virtualenv_dir)s/bin/python manage.py '
            'mail_admins --subject %(subject)s %(message)s --slack --environment %(environment)s'
        ) % {
            'virtualenv_dir': virtualenv_dir,
            'subject': pipes.quote(subject),
            'message': pipes.quote(message),
            'environment': pipes.quote(env.environment),
        })


@task
def hotfix_deploy():
    """
    deploy ONLY the code with no extra cleanup or syncing

    for small python-only hotfixes

    """
    if not console.confirm('Are you sure you want to deploy to {env.environment}?'.format(env=env), default=False) or \
       not console.confirm('Did you run "fab {env.environment} preindex_views"? '.format(env=env), default=False) or \
       not console.confirm('HEY!!!! YOU ARE ONLY DEPLOYING CODE. THIS IS NOT A NORMAL DEPLOY. COOL???', default=False):
        utils.abort('Deployment aborted.')

    _require_target()
    run('echo ping!')  # workaround for delayed console response
    try:
        execute(release.update_code, env.deploy_metadata.deploy_ref, True)
    except Exception:
        execute(
            mail_admins,
            "Deploy failed",
            traceback_string()
        )
        # hopefully bring the server back to life
        silent_services_restart(use_current_release=True)
        raise
    else:
        silent_services_restart(use_current_release=True)
        execute(release.record_successful_deploy)


def _confirm_translated():
    if datetime.datetime.now().isoweekday() != 2 or env.environment != 'production':
        return True
    return console.confirm(
        "It's Tuesday, did you update the translations from transifex? "
        "Try running this handy script:\n./scripts/update-translations.sh\n"
    )


@task
def kill_stale_celery_workers():
    """
    Kills celery workers that failed to properly go into warm shutdown
    """
    execute(release.kill_stale_celery_workers)


@task
def deploy_formplayer():
    execute(announce_formplayer_deploy_start)
    execute(formplayer.build_formplayer, True)
    execute(supervisor.restart_formplayer)


@task
def rollback_formplayer():
    execute(formplayer.rollback_formplayer)
    execute(supervisor.restart_formplayer)


@task
def offline_setup_release(keep_days=0):
    env.offline = True
    execute_with_timing(release.create_offline_dir)
    execute_with_timing(release.sync_offline_dir)

    execute_with_timing(release.create_code_dir)
    execute_with_timing(release.update_code_offline)

    execute_with_timing(release.clone_virtualenv)
    execute_with_timing(copy_release_files)

    execute_with_timing(release.update_bower_offline)
    execute_with_timing(release.update_npm_offline)


@task
def prepare_offline_deploy():
    offline_ops.prepare_files()
    offline_ops.prepare_formplayer_build()


@task
def setup_release(keep_days=0):
    """
    Setup a release in the releases directory with the most recent code.
    Useful for running management commands. These releases will automatically
    be cleaned up at the finish of each deploy. To ensure that a release will
    last past a deploy use the `keep_days` param.

    :param keep_days: The number of days to keep this release before it will be purged

    Example:
    fab <env> setup_release:keep_days=10  # Makes a new release that will last for 10 days
    """
    try:
        keep_days = int(keep_days)
    except ValueError:
        print(red("Unable to parse '{}' into an integer".format(keep_days)))
        exit()

    deploy_ref = env.deploy_metadata.deploy_ref  # Make sure we have a valid commit
    execute_with_timing(release.create_code_dir)
    execute_with_timing(release.update_code, deploy_ref)
    execute_with_timing(release.update_virtualenv)

    execute_with_timing(copy_release_files)

    if keep_days > 0:
        execute_with_timing(release.mark_keep_until, keep_days)

    print(blue("Your private release is located here: "))
    print(blue(env.code_root))


@task
def apply_patch(patchfile=None):
    """
    Used to apply a git patch created via `git format-patch`. Usage:

        fab <env> apply_patch:patchfile=/path/to/patch

    Note: Only use this when absolutely necessary. Normally we should use regular
    deploy. This is only used for patching when we do not have access to the Internet.
    """
    if not patchfile:
        print(red("Must specify patch filepath"))
        exit()
    execute(release.apply_patch, patchfile)
    silent_services_restart(use_current_release=True)


@task
def reverse_patch(patchfile=None):
    """
    Used to reverse a git patch created via `git format-patch`. Usage:

        fab <env> reverse_patch:patchfile=/path/to/patch

    Note: Only use this when absolutely necessary. Normally we should use regular
    deploy. This is only used for patching when we do not have access to the Internet.
    """
    if not patchfile:
        print(red("Must specify patch filepath"))
        exit()
    execute(release.reverse_patch, patchfile)
    silent_services_restart(use_current_release=True)


def conditionally_stop_pillows_and_celery_during_migrate():
    """
    Conditionally stops pillows and celery if any migrations exist
    """
    if all(execute(db.migrations_exist).values()):
        execute_with_timing(supervisor.stop_pillows)
        execute(db.set_in_progress_flag)
        execute_with_timing(supervisor.stop_celery_tasks)
    execute_with_timing(db.migrate)


def deploy_checkpoint(command_index, command_name, fn, *args, **kwargs):
    """
    Stores fabric env in redis and then runs the function if it shouldn't be skipped
    """
    if env.resume and command_index < env.checkpoint_index:
        print(blue("Skipping command: '{}'".format(command_name)))
        return
    cache_deploy_state(command_index)
    fn(*args, **kwargs)


def announce_deploy_start():
    execute_with_timing(
        mail_admins,
        "{user} has initiated a deploy to {environment}.".format(
            user=env.user,
            environment=env.environment,
        ),
        ''
    )


def announce_formplayer_deploy_start():
    execute_with_timing(
        mail_admins,
        "{user} has initiated a formplayer deploy to {environment}.".format(
            user=env.user,
            environment=env.environment,
        ),
        '',
        use_current_release=True,
    )


def _deploy_without_asking():
    if env.offline:
        commands = OFFLINE_DEPLOY_COMMANDS
    else:
        commands = ONLINE_DEPLOY_COMMANDS

    try:
        for index, command in enumerate(commands):
            deploy_checkpoint(index, command.__name__, execute_with_timing, command)
    except PreindexNotFinished:
        mail_admins(
            " You can't deploy to {} yet. There's a preindex in process.".format(env.environment),
            ("Preindexing is taking a while, so hold tight "
             "and wait for an email saying it's done. "
             "Thank you for using AWESOME DEPLOY.")
        )
    except Exception:
        execute_with_timing(
            mail_admins,
            "Deploy to {environment} failed. Try resuming with "
            "fab {environment} deploy:resume=yes.".format(environment=env.environment),
            traceback_string()
        )
        # hopefully bring the server back to life
        silent_services_restart()
        raise
    else:
        execute_with_timing(release.update_current)
        silent_services_restart()
        execute_with_timing(release.record_successful_release)
        execute_with_timing(release.record_successful_deploy)
        clear_cached_deploy()


@task
def update_current(release=None):
    execute(release.update_current, release)


@task
@roles(ROLES_ALL_SRC)
@parallel
def unlink_current():
    """
    Unlinks the current code directory. Use with caution.
    """
    message = 'Are you sure you want to unlink the current release of {env.environment}?'.format(env=env)

    if not console.confirm(message, default=False):
        utils.abort('Deployment aborted.')

    if files.exists(env.code_current):
        sudo('unlink {}'.format(env.code_current))


def copy_release_files():
    execute(release.copy_localsettings)
    execute(release.copy_tf_localsettings)
    execute(release.copy_formplayer_properties)
    execute(release.copy_components)
    execute(release.copy_node_modules)
    execute(release.copy_compressed_js_staticfiles)


@task
def rollback():
    """
    Rolls back the servers to the previous release if it exists and is same
    across servers.
    """
    number_of_releases = execute(release.get_number_of_releases)
    if not all(n > 1 for n in number_of_releases):
        print(red('Aborting because there are not enough previous releases.'))
        exit()

    releases = execute(release.get_previous_release)

    unique_releases = set(releases.values())
    if len(unique_releases) != 1:
        print(red('Aborting because not all hosts would rollback to same release'))
        exit()

    unique_release = unique_releases.pop()

    if not unique_release:
        print(red('Aborting because release path is empty. '
                  'This probably means there are no releases to rollback to.'))
        exit()

    if not console.confirm('Do you wish to rollback to release: {}'.format(unique_release), default=False):
        print(blue('Exiting.'))
        exit()

    exists = execute(release.ensure_release_exists, unique_release)

    if all(exists.values()):
        print(blue('Updating current and restarting services'))
        execute(release.update_current, unique_release)
        silent_services_restart(use_current_release=True)
        execute(release.mark_last_release_unsuccessful)
    else:
        print(red('Aborting because not all hosts have release'))
        exit()


@task
def clean_releases(keep=3):
    """
    Cleans old and failed deploys from the ~/www/<environment>/releases/ directory
    """
    execute(release.clean_releases, keep)


@task
def clean_offline_releases():
    """
    Cleans all releases in home directory
    """
    execute(release.clean_offline_releases)


@task
def force_update_static():
    _require_target()
    execute(staticfiles.collectstatic, use_current_release=True)
    execute(staticfiles.compress, use_current_release=True)
    execute(staticfiles.update_manifest, use_current_release=True)
    silent_services_restart(use_current_release=True)


@task
@roles(['deploy'])
def manage(cmd):
    """
    run a management command

    usage:
        fab <env> manage:<command>
    e.g.
        fab production manage:'prune_couch_views --noinput'
    """
    _require_target()
    with cd(env.code_current):
        sudo('{env.virtualenv_current}/bin/python manage.py {cmd}'
             .format(env=env, cmd=cmd))


@task(alias='deploy')
def awesome_deploy(confirm="yes", resume='no', offline='no'):
    """Preindex and deploy if it completes quickly enough, otherwise abort
    fab <env> deploy:confirm=no  # do not confirm
    fab <env> deploy:resume=yes  # resume from previous deploy
    fab <env> deploy:offline=yes  # offline deploy
    """
    _require_target()
    if strtobool(confirm) and (
        not _confirm_translated() or
        not console.confirm(
            'Are you sure you want to preindex and deploy to '
            '{env.environment}?'.format(env=env), default=False)
    ):
        utils.abort('Deployment aborted.')

    if resume == 'yes':
        try:
            cached_payload = retrieve_cached_deploy_env()
            checkpoint_index = retrieve_cached_deploy_checkpoint()
        except Exception:
            print(red('Unable to resume deploy, please start anew'))
            raise
        env.update(cached_payload)
        env.resume = True
        env.checkpoint_index = checkpoint_index or 0
        print(magenta('You are about to resume the deploy in {}'.format(env.code_root)))

    if datetime.datetime.now().isoweekday() == 5:
        warning_message = 'Friday'
    else:
        warning_message = ''

    env.offline = offline == 'yes'

    if env.offline:
        print(magenta(
            'You are about to run an offline deploy.'
            'Ensure that you have run `fab prepare_offline_deploy`.'
        ))
        offline_ops.check_ready()
        if not console.confirm('Are you sure you want to do an offline deploy?'.format(default=False)):
            utils.abort('Task aborted')

        # Force ansible user and prompt for password
        env.user = 'ansible'
        env.password = getpass('Enter the password for the ansbile user: ')

    if warning_message:
        print('')
        print('┓┏┓┏┓┃')
        print('┛┗┛┗┛┃＼○／')
        print('┓┏┓┏┓┃  /      ' + warning_message)
        print('┛┗┛┗┛┃ノ)')
        print('┓┏┓┏┓┃         deploy,')
        print('┛┗┛┗┛┃')
        print('┓┏┓┏┓┃         good')
        print('┛┗┛┗┛┃')
        print('┓┏┓┏┓┃         luck!')
        print('┃┃┃┃┃┃')
        print('┻┻┻┻┻┻')

    _deploy_without_asking()


@task
@parallel
def supervisorctl(command):
    require('supervisor_roles',
            provided_by=('staging', 'production', 'softlayer'))

    @roles(env.supervisor_roles)
    def _inner():
        supervisor.supervisor_command(command)

    execute(_inner)


@roles(ROLES_ALL_SERVICES)
def services_stop():
    """Stop the gunicorn servers"""
    _require_target()
    supervisor.supervisor_command('stop all')


@task
def restart_services():
    _require_target()
    if not console.confirm('Are you sure you want to restart the services on '
                           '{env.environment}?'.format(env=env), default=False):
        utils.abort('Task aborted.')

    silent_services_restart(use_current_release=True)


def silent_services_restart(use_current_release=False):
    """
    Restarts services and sets the in progress flag so that pingdom doesn't yell falsely
    """
    execute(db.set_in_progress_flag, use_current_release)
    if not env.is_monolith:
        execute(supervisor.restart_all_except_webworkers)
    execute(supervisor.restart_webworkers)


@task
def set_supervisor_config():
    setup_release()
    execute_with_timing(supervisor.set_supervisor_config)


@task
def stop_celery():
    execute(supervisor.stop_celery_tasks, True)


@task
def start_celery():
    execute(supervisor.start_celery_tasks, True)


@task
def stop_pillows():
    execute(supervisor.stop_pillows, True)


@task
def start_pillows():
    execute(supervisor.start_pillows, True)


@task
def reset_mvp_pillows():
    _require_target()
    setup_release()
    mvp_pillows = [
        'MVPFormIndicatorPillow',
        'MVPCaseIndicatorPillow',
    ]
    for pillow in mvp_pillows:
        reset_pillow(pillow)


@roles(ROLES_PILLOWTOP)
def reset_pillow(pillow):
    _require_target()
    prefix = 'commcare-hq-{}-pillowtop'.format(env.environment)
    supervisor.supervisor_command('stop {prefix}-{pillow}'.format(
        prefix=prefix,
        pillow=pillow
    ))
    with cd(env.code_root):
        command = '{virtualenv_root}/bin/python manage.py ptop_reset_checkpoint {pillow} --noinput'.format(
            virtualenv_root=env.virtualenv_root,
            pillow=pillow,
        )
        sudo(command)
    supervisor.supervisor_command('start {prefix}-{pillow}'.format(
        prefix=prefix,
        pillow=pillow
    ))


ONLINE_DEPLOY_COMMANDS = [
    setup_release,
    announce_deploy_start,
    db.preindex_views,
    # Compute version statics while waiting for preindex
    staticfiles.prime_version_static,
    db.ensure_preindex_completion,
    db.ensure_checkpoints_safe,
    staticfiles.version_static,
    staticfiles.bower_install,
    staticfiles.npm_install,
    staticfiles.collectstatic,
    staticfiles.compress,
    staticfiles.update_translations,
    supervisor.set_supervisor_config,
    formplayer.build_formplayer,
    conditionally_stop_pillows_and_celery_during_migrate,
    db.create_kafka_topics,
    db.flip_es_aliases,
    staticfiles.update_manifest,
    release.clean_releases,
]

OFFLINE_DEPLOY_COMMANDS = [
    offline_setup_release,
    db.preindex_views,
    # Compute version statics while waiting for preindex
    staticfiles.prime_version_static,
    db.ensure_preindex_completion,
    db.ensure_checkpoints_safe,
    staticfiles.version_static,
    staticfiles.collectstatic,
    staticfiles.compress,
    staticfiles.update_translations,
    supervisor.set_supervisor_config,
    formplayer.offline_build_formplayer,
    conditionally_stop_pillows_and_celery_during_migrate,
    db.create_kafka_topics,
    db.flip_es_aliases,
    staticfiles.update_manifest,
    release.clean_releases,
]


@task
def check_status():
    env.user = 'ansible'
    env.sudo_user = 'root'
    env.password = getpass('Enter the password for the ansbile user: ')

    execute(check_servers.ping)
    execute(check_servers.postgresql)
    execute(check_servers.elasticsearch)
    execute(check_servers.riakcs)


def make_tasks_for_envs(available_envs):
    tasks = {}
    for env_name in available_envs:
        tasks[env_name] = task(alias=env_name)(functools.partial(_setup_env, env_name))
        tasks[env_name].__doc__ = get_public_vars(env_name)['SITE_HOST']
    return tasks

# Automatically create a task for each environment
locals().update(make_tasks_for_envs(get_available_envs()))<|MERGE_RESOLUTION|>--- conflicted
+++ resolved
@@ -160,67 +160,6 @@
         else:
             raise Exception("Environment file not found: {}".format(path))
 
-<<<<<<< HEAD
-    env_dict = get_env_dict(os.path.join(REPO_BASE, 'environments', env_name, 'app-processes.yml'))
-    base_dict = get_env_dict(os.path.join(REPO_BASE, 'environmental-defaults', 'app-processes.yml'))
-    env.update(base_dict)
-    env.update(env_dict)
-
-
-@task
-def swiss():
-    """swiss.commcarehq.org"""
-    _setup_env('swiss', force=True)
-
-
-@task(alias='india')
-def softlayer():
-    """india.commcarehq.org"""
-    _setup_env('softlayer')
-
-
-@task(alias='icds-new')
-def icds_new():
-    """www.icds-cas.gov.in"""
-    _confirm_environment_time('icds-new', 'Asia/Kolkata')
-    _setup_env('icds-new')
-    env.email_enabled = False
-
-
-@task
-def enikshay():
-    """enikshay.in"""
-    _confirm_environment_time('enikshay', 'Asia/Kolkata')
-    _setup_env('enikshay', force=True)
-
-
-@task
-def pna():
-    """commcare.pna.sn"""
-    _setup_env('pna', force=True)
-
-
-@task
-def l10k():
-    """l10k.commcare.org"""
-    _setup_env('l10k', force=True)
-
-
-@task
-def production():
-    """www.commcarehq.org"""
-    _setup_env('production')
-
-
-@task
-def staging():
-    """staging.commcarehq.org"""
-    _setup_env('staging', force=True, default_branch='autostaging')
-
-
-def _setup_env(env_name, force=False, default_branch=None):
-    _confirm_branch(default_branch)
-=======
     vars_not_to_overwrite = {key: value for key, value in env.items()
                              if key not in ('sudo_user', 'keepalive')}
     vars = {}
@@ -239,7 +178,6 @@
 
 
 def _setup_env(env_name):
->>>>>>> 14e37cdd
     env.env_name = env_name
     env.inventory = os.path.join(REPO_BASE, 'environments', env_name, 'inventory.ini')
     load_env(env_name)
