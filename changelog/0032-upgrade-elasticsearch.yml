--- conflicted
+++ resolved
@@ -85,11 +85,7 @@
   curl -XGET <ES-IP>:9200/_cluster/health?pretty
   ```
     
-<<<<<<< HEAD
-  13. enable the cluster routing
-=======
   12. Enable the cluster routing
->>>>>>> 4f344fa8
   ```bash
   curl -X PUT "<ES-IP>:9200/_cluster/settings?pretty" -H 'Content-Type: application/json' -d'
   {
