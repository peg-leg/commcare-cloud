#  Variables.tf declares the default variables that are shared by all environments
# $var.region, $var.domain, $var.tf_s3_bucket

# Read credentials from environment variables
provider "aws" {
  profile = "${var.aws_profile}"
  region  = "${var.region}"
}

data "terraform_remote_state" "master_state" {
  backend = "s3"

  config {
    bucket = "${var.tf_s3_bucket}"
    region = "${var.state_region}"
    key    = "${var.master_state_file}"
  }
}

variable "aws_profile" {
  description = "Which AWS profile is should be used? Defaults to \"default\""
  default     = "default"
}

# This should be changed to reflect the service / stack defined by this repo
variable "stack" {
  default = "commcarehq"
}

variable "tf_s3_bucket" {
  description = "S3 bucket Terraform can use for state"
  default     = "g2-tf-commcarehq"
}

variable "master_state_file" {
  default = "g2-tf-commcarehq/state/base/base.tfstate"
}

variable "prod_state_file" {
  default = "g2-tf-commcarehq/state/prod/prod.tfstate"
}

variable "staging_state_file" {
  default = "g2-tf-commcarehq/state/staging/staging.tfstate"
}

module "network" {
  source            = "../modules/network"
  vpc_begin_range   = "${var.vpc_begin_range}"
  env               = "${var.environment}"
  company           = "${var.company}"
  azs               = "${var.azs}"
  #openvpn-access-sg = "${module.openvpn.openvpn-access-sg}"
}

module "django" {
  source                = "../modules/django"
  server_name		= "django"
  server_image       	= "${var.server_image}"
  environment           = "${var.environment}"
  company           	= "${var.company}"
  server_instance_type 	= "${var.server_instance_type}"
  vpc-all-hosts-sg      = "${module.network.vpc-all-hosts-sg}"
  instance_subnet       = "${module.network.subnet-a-app-private}"
  vpc_id                = "${module.network.vpc-id}"
  django-sg             = "${module.network.django-sg}"
}

module "django1" {
  source                = "../modules/django"
  server_name           = "django1"
  server_image          = "${var.server_image}"
  environment           = "${var.environment}"
  company               = "${var.company}"
  server_instance_type  = "${var.server_instance_type}"
  vpc-all-hosts-sg      = "${module.network.vpc-all-hosts-sg}"
  instance_subnet       = "${module.network.subnet-b-app-private}"
  vpc_id                = "${module.network.vpc-id}"
  django-sg             = "${module.network.django-sg}"
}

module "celery" {
  source                = "../modules/celery"
  server_name           = "celery"
  server_image          = "${var.server_image}"
  environment           = "${var.environment}"
  company               = "${var.company}"
  server_instance_type  = "${var.server_instance_type}"
  vpc-all-hosts-sg      = "${module.network.vpc-all-hosts-sg}"
  instance_subnet       = "${module.network.subnet-b-app-private}"
  vpc_id                = "${module.network.vpc-id}"
  celery-sg             = "${module.network.celery-sg}"
}

module "pillowtop" {
  source                = "../modules/pillowtop"
  server_name           = "pillowtop"
  server_image          = "${var.server_image}"
  environment           = "${var.environment}"
  company               = "${var.company}"
  server_instance_type  = "${var.server_instance_type}"
  vpc-all-hosts-sg      = "${module.network.vpc-all-hosts-sg}"
  instance_subnet       = "${module.network.subnet-c-app-private}"
  vpc_id                = "${module.network.vpc-id}"
  pillowtop-sg             = "${module.network.pillowtop-sg}"
}


module "formplayer" {
  source                = "../modules/formplayer"
  server_name           = "formplayer"
  server_image          = "${var.server_image}"
  environment           = "${var.environment}"
  company               = "${var.company}"
  server_instance_type  = "${var.server_instance_type}"
  vpc-all-hosts-sg      = "${module.network.vpc-all-hosts-sg}"
  instance_subnet       = "${module.network.subnet-a-app-private}"
  vpc_id                = "${module.network.vpc-id}"
  formplayer-sg         = "${module.network.formplayer-sg}"
}

module "kafka" {
  source                = "../modules/kafka"
  server_name           = "kafka"
  server_image          = "${var.server_image}"
  environment           = "${var.environment}"
  company               = "${var.company}"
  server_instance_type  = "${var.server_instance_type}"
  vpc-all-hosts-sg      = "${module.network.vpc-all-hosts-sg}"
  instance_subnet       = "${module.network.subnet-a-app-private}"
  vpc_id                = "${module.network.vpc-id}"
  kafka-sg             = "${module.network.kafka-sg}"
}

module "ES" {
  source                = "../modules/es"
  server_name           = "ES"
  server_image          = "${var.server_image}"
  environment           = "${var.environment}"
  company               = "${var.company}"
  server_instance_type  = "${var.server_instance_type}"
  vpc-all-hosts-sg      = "${module.network.vpc-all-hosts-sg}"
  instance_subnet       = "${module.network.subnet-a-app-private}"
  vpc_id                = "${module.network.vpc-id}"
  es-sg                 = "${module.network.es-sg}"
}

module "Airflow" {
  source                = "../modules/airflow"
  server_name           = "Airflow"
  server_image          = "${var.server_image}"
  environment           = "${var.environment}"
  company               = "${var.company}"
  server_instance_type  = "${var.server_instance_type}"
  vpc-all-hosts-sg      = "${module.network.vpc-all-hosts-sg}"
  instance_subnet       = "${module.network.subnet-a-app-private}"
  vpc_id                = "${module.network.vpc-id}"
  airflow-sg            = "${module.network.airflow-sg}"
}

<<<<<<< HEAD
=======
module "Touchforms" {
  source                = "../modules/touchforms"
  server_name           = "Touchforms"
  server_image          = "${var.server_image}"
  environment           = "${var.environment}"
  company               = "${var.company}"
  server_instance_type  = "${var.server_instance_type}"
  vpc-all-hosts-sg      = "${module.network.vpc-all-hosts-sg}"
  instance_subnet       = "${module.network.subnet-a-app-private}"
  vpc_id                = "${module.network.vpc-id}"
  touchforms-sg         = "${module.network.touchforms-sg}"
}

>>>>>>> 7e9250b1
module "RabbitMQ" {
  source                = "../modules/rabbitmq"
  server_name           = "RabbitMQ"
  server_image          = "${var.server_image}"
  environment           = "${var.environment}"
  company               = "${var.company}"
  server_instance_type  = "${var.server_instance_type}"
  vpc-all-hosts-sg      = "${module.network.vpc-all-hosts-sg}"
  instance_subnet       = "${module.network.subnet-a-app-private}"
  vpc_id                = "${module.network.vpc-id}"
  rabbitmq-sg             = "${module.network.rabbitmq-sg}"
}

module "PG_Proxy" {
  source                = "../modules/pg-proxy"
  server_name           = "PG_Proxy"
  server_image          = "${var.server_image}"
  environment           = "${var.environment}"
  company               = "${var.company}"
  server_instance_type  = "${var.server_instance_type}"
  vpc-all-hosts-sg      = "${module.network.vpc-all-hosts-sg}"
  instance_subnet       = "${module.network.subnet-a-app-private}"
  vpc_id                = "${module.network.vpc-id}"
  pg-proxy-sg           = "${module.network.pg-proxy-sg}"
}

module "Proxy" {
  source                = "../modules/proxy"
  server_name           = "Proxy"
  server_image          = "${var.server_image}"
  environment           = "${var.environment}"
  company               = "${var.company}"
  server_instance_type  = "${var.server_instance_type}"
  vpc-all-hosts-sg      = "${module.network.vpc-all-hosts-sg}"
  instance_subnet       = "${module.network.subnet-a-app-private}"
  vpc_id                = "${module.network.vpc-id}"
  proxy-sg		= "${module.network.proxy-sg}"
}

module "Redis" {
  source               = "../modules/elasticache"
  cluster_id           = "${var.environment}-redis"
  engine               = "redis"
  engine_version       = "${var.engine_version}"
  node_type            = "${var.redis_node_type}"
  num_cache_nodes      = "${var.num_redis_nodes}"
  parameter_group_name = "${var.parameter_group_name}"
  port                 = 6379
  elasticache_subnets  = ["${module.network.subnet-a-util-private}","${module.network.subnet-b-util-private}","${module.network.subnet-c-util-private}"]
  security_group_ids   = ["${module.network.vpc-all-hosts-sg}"]
}

#module "bastion" {
#  source                = "../modules/bastion"
#  bastion_image         = "${var.bastion_image}"
#  environment           = "${var.environment}"
#  company               = "${var.company}"
#  bastion_instance_type = "${var.bastion_instance_type}"
#  g2-access-sg          = "${module.network.g2-access-sg}"
#  #openvpn-access-sg     = "${module.openvpn.openvpn-access-sg}"
#  vpc-all-hosts-sg      = "${module.network.vpc-all-hosts-sg}"
#  instance_subnet       = "${module.network.subnet-c-public}"
#  vpc_id                = "${module.network.vpc-id}"
#}

#module "openvpn" {
#  source           = "../modules/openvpn"
#  openvpn_image    = "${var.openvpn_image}"
#  environment      = "${var.environment}"
#  company          = "${var.company}"  
#  vpn_size         = "${var.openvpn_instance_type}"
#  g2-access-sg     = "${module.network.g2-access-sg}"
#  vpc-all-hosts-sg = "${module.network.vpc-all-hosts-sg}"
#  instance_subnet  = "${module.network.subnet-b-public}"
#  vpc_id           = "${module.network.vpc-id}"
#  # dns_zone_id      = "${var.dns_zone_id}"
#  # dns_domain       = "${var.dns_domain}"
#}

# If an RDS instance or cluster is needed, uncomment this.
#module "database" {
#  source                         = "../modules/rds"
#  vpc_id                         = "${module.network.vpc-id}"
#  environment                    = "${var.environment}"
#  dns_zone_id                    = "${var.dns_zone_id}"
#  dns_domain                     = "${var.dns_domain}"
#  azs                            = "${var.azs}"
#  rds_storage                    = "${var.rds_storage}"
#  rds_engine                     = "${var.rds_engine}"
#  rds_engine_version             = "${var.rds_engine_version}"
#  rds_instance_type              = "${var.rds_instance_type}"
#  rds_database_name              = "${var.rds_database_name}"
#  rds_username                   = "${var.rds_username}"
#  rds_storage_type               = "${var.rds_storage_type}"
#  rds_backup_window              = "${var.rds_backup_window}"
#  rds_backup_retention           = "${var.rds_backup_retention}"
#  rds_maintenance_window         = "${var.rds_maintenance_window}"
#  rds_auto_minor_version_upgrade = "${var.rds_auto_minor_version_upgrade}"
#  rds_multi_az                   = "${var.rds_multi_az}"
#  rds_storage_encrypted          = "${var.rds_storage_encrypted}"
#  rds_port                       = "${var.rds_port}"
#  environment                    = "${var.environment}"
#  rds_password                   = "${var.rds_password}"
#  rds_prevent_destroy            = "${var.rds_prevent_destroy}"
#  rds_instance_count             = "${var.rds_instance_count}"
#  rds_sg_ip_ingress              = ["${module.network.vpc-all-hosts-sg}","${module.network.g2-access-sg}","${module.openvpn.openvpn-access-sg}"]
#  rds_subnet_a                   = "${module.network.subnet-a-db-private}"
#  rds_subnet_b                   = "${module.network.subnet-b-db-private}"
#  rds_subnet_c                   = "${module.network.subnet-c-db-private}"
#  rds_instance_count             = "${var.rds_instance_count}"
#}

#variable "proxy-sg"{}<|MERGE_RESOLUTION|>--- conflicted
+++ resolved
@@ -158,22 +158,6 @@
   airflow-sg            = "${module.network.airflow-sg}"
 }
 
-<<<<<<< HEAD
-=======
-module "Touchforms" {
-  source                = "../modules/touchforms"
-  server_name           = "Touchforms"
-  server_image          = "${var.server_image}"
-  environment           = "${var.environment}"
-  company               = "${var.company}"
-  server_instance_type  = "${var.server_instance_type}"
-  vpc-all-hosts-sg      = "${module.network.vpc-all-hosts-sg}"
-  instance_subnet       = "${module.network.subnet-a-app-private}"
-  vpc_id                = "${module.network.vpc-id}"
-  touchforms-sg         = "${module.network.touchforms-sg}"
-}
-
->>>>>>> 7e9250b1
 module "RabbitMQ" {
   source                = "../modules/rabbitmq"
   server_name           = "RabbitMQ"
